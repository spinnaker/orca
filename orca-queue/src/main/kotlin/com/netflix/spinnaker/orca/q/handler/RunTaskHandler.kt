--- conflicted
+++ resolved
@@ -91,17 +91,13 @@
                   queue.push(CompleteTask(message, result.status))
                   trackResult(stage, taskModel, result.status)
                 }
-<<<<<<< HEAD
-                CANCELED -> {
+                CANCELED                             -> {
                   task.onCancel(stage)
                   val status = stage.failureStatus(default = result.status)
                   queue.push(CompleteTask(message, status))
                   trackResult(stage, taskModel, status)
                 }
-                TERMINAL -> {
-=======
-                TERMINAL, CANCELED                   -> {
->>>>>>> a6ef328a
+                TERMINAL                             -> {
                   val status = stage.failureStatus(default = result.status)
                   queue.push(CompleteTask(message, status))
                   trackResult(stage, taskModel, status)
