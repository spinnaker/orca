--- conflicted
+++ resolved
@@ -294,9 +294,6 @@
     }
   }
 
-<<<<<<< HEAD
-  private static void applyStageRefIds(Map<String, Serializable> pipelineConfig) {
-=======
   @RequestMapping(value = "/jobs/preconfigured")
   List<Map<String, Object>> preconfiguredJob() {
     if (!jobService) {
@@ -312,9 +309,8 @@
       ]
     }
   }
-
-  private void convertLinearToParallel(Map<String, Serializable> pipelineConfig) {
->>>>>>> e054a456
+  
+  private static void applyStageRefIds(Map<String, Serializable> pipelineConfig) {
     def stages = (List<Map<String, Object>>) pipelineConfig.stages
     stages.eachWithIndex { Map<String, Object> stage, int index ->
       stage.put("refId", String.valueOf(index))
