--- conflicted
+++ resolved
@@ -36,11 +36,7 @@
   group = "com.netflix.spinnaker.orca"
 
   ext {
-<<<<<<< HEAD
-    spinnakerDependenciesVersion = '2.0.0-rc.22-springBoot2'
-=======
-    spinnakerDependenciesVersion = '1.37.0'
->>>>>>> 0442a080
+    spinnakerDependenciesVersion = '2.0.0-rc.25-springBoot2'
     if (project.hasProperty('spinnakerDependenciesVersion')) {
       spinnakerDependenciesVersion = project.property('spinnakerDependenciesVersion')
     }
