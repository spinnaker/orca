/*
 * Copyright 2019 Google, Inc.
 *
 * Licensed under the Apache License, Version 2.0 (the "License")
 * you may not use this file except in compliance with the License.
 * You may obtain a copy of the License at
 *
 *   http://www.apache.org/licenses/LICENSE-2.0
 *
 * Unless required by applicable law or agreed to in writing, software
 * distributed under the License is distributed on an "AS IS" BASIS,
 * WITHOUT WARRANTIES OR CONDITIONS OF ANY KIND, either express or implied.
 * See the License for the specific language governing permissions and
 * limitations under the License.
 */

package com.netflix.spinnaker.orca.bakery.tasks.manifests;

import com.fasterxml.jackson.annotation.JsonProperty;
import com.netflix.spinnaker.kork.artifacts.model.ExpectedArtifact;
import java.util.ArrayList;
import java.util.List;
import java.util.Map;
import java.util.Optional;
import javax.annotation.Nullable;
import lombok.Getter;

@Getter
public class BakeManifestContext {
<<<<<<< HEAD
  @Nullable private final List<CreateBakeManifestTask.InputArtifactPair> inputArtifacts;
  @Nullable private final CreateBakeManifestTask.InputArtifactPair inputArtifact;
  @Nullable private final String kustomizeFilePath;
=======
  private final List<CreateBakeManifestTask.InputArtifact> inputArtifacts;
>>>>>>> b6faf6ff
  private final List<ExpectedArtifact> expectedArtifacts;
  private final Map<String, Object> overrides;
  private final Boolean evaluateOverrideExpressions;
  private final String templateRenderer;
  private final String outputName;
  private final String namespace;
  private final Boolean rawOverrides;
  // There does not seem to be a way to auto-generate a constructor using our current version of
  // Lombok (1.16.20) that
  // Jackson can use to deserialize.
  public BakeManifestContext(
      @Nullable @JsonProperty("inputArtifacts")
          List<CreateBakeManifestTask.InputArtifact> inputArtifacts,
      @JsonProperty("expectedArtifacts") List<ExpectedArtifact> expectedArtifacts,
      @JsonProperty("overrides") Map<String, Object> overrides,
      @JsonProperty("evaluateOverrideExpressions") Boolean evaluateOverrideExpressions,
      @JsonProperty("templateRenderer") String templateRenderer,
      @JsonProperty("outputName") String outputName,
      @JsonProperty("namespace") String namespace,
<<<<<<< HEAD
      @Nullable @JsonProperty("inputArtifact")
          CreateBakeManifestTask.InputArtifactPair inputArtifact,
      @Nullable @JsonProperty("kustomizeFilePath") String kustomizeFilePath,
=======
      @Nullable @JsonProperty("inputArtifact") CreateBakeManifestTask.InputArtifact inputArtifact,
>>>>>>> b6faf6ff
      @JsonProperty("rawOverrides") Boolean rawOverrides) {
    this.inputArtifacts = Optional.of(inputArtifacts).orElse(new ArrayList<>());
    // Kustomize stage configs provide a single input artifact
    if (this.inputArtifacts.isEmpty() && inputArtifact != null) {
      this.inputArtifacts.add(inputArtifact);
    }
    this.expectedArtifacts = Optional.of(expectedArtifacts).orElse(new ArrayList<>());
    this.overrides = overrides;
    this.evaluateOverrideExpressions = evaluateOverrideExpressions;
    this.templateRenderer = templateRenderer;
    this.outputName = outputName;
    this.namespace = namespace;
<<<<<<< HEAD
    this.inputArtifact = inputArtifact;
    this.kustomizeFilePath = kustomizeFilePath;
=======
>>>>>>> b6faf6ff
    this.rawOverrides = rawOverrides;
  }
}<|MERGE_RESOLUTION|>--- conflicted
+++ resolved
@@ -27,13 +27,7 @@
 
 @Getter
 public class BakeManifestContext {
-<<<<<<< HEAD
-  @Nullable private final List<CreateBakeManifestTask.InputArtifactPair> inputArtifacts;
-  @Nullable private final CreateBakeManifestTask.InputArtifactPair inputArtifact;
-  @Nullable private final String kustomizeFilePath;
-=======
   private final List<CreateBakeManifestTask.InputArtifact> inputArtifacts;
->>>>>>> b6faf6ff
   private final List<ExpectedArtifact> expectedArtifacts;
   private final Map<String, Object> overrides;
   private final Boolean evaluateOverrideExpressions;
@@ -41,6 +35,7 @@
   private final String outputName;
   private final String namespace;
   private final Boolean rawOverrides;
+  @Nullable private final String kustomizeFilePath;
   // There does not seem to be a way to auto-generate a constructor using our current version of
   // Lombok (1.16.20) that
   // Jackson can use to deserialize.
@@ -53,13 +48,8 @@
       @JsonProperty("templateRenderer") String templateRenderer,
       @JsonProperty("outputName") String outputName,
       @JsonProperty("namespace") String namespace,
-<<<<<<< HEAD
-      @Nullable @JsonProperty("inputArtifact")
-          CreateBakeManifestTask.InputArtifactPair inputArtifact,
+      @Nullable @JsonProperty("inputArtifact") CreateBakeManifestTask.InputArtifact inputArtifact,
       @Nullable @JsonProperty("kustomizeFilePath") String kustomizeFilePath,
-=======
-      @Nullable @JsonProperty("inputArtifact") CreateBakeManifestTask.InputArtifact inputArtifact,
->>>>>>> b6faf6ff
       @JsonProperty("rawOverrides") Boolean rawOverrides) {
     this.inputArtifacts = Optional.of(inputArtifacts).orElse(new ArrayList<>());
     // Kustomize stage configs provide a single input artifact
@@ -72,11 +62,7 @@
     this.templateRenderer = templateRenderer;
     this.outputName = outputName;
     this.namespace = namespace;
-<<<<<<< HEAD
-    this.inputArtifact = inputArtifact;
     this.kustomizeFilePath = kustomizeFilePath;
-=======
->>>>>>> b6faf6ff
     this.rawOverrides = rawOverrides;
   }
 }