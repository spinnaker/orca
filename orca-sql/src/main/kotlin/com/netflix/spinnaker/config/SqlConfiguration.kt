/*
 * Copyright 2018 Netflix, Inc.
 *
 * Licensed under the Apache License, Version 2.0 (the "License");
 * you may not use this file except in compliance with the License.
 * You may obtain a copy of the License at
 *
 *    http://www.apache.org/licenses/LICENSE-2.0
 *
 * Unless required by applicable law or agreed to in writing, software
 * distributed under the License is distributed on an "AS IS" BASIS,
 * WITHOUT WARRANTIES OR CONDITIONS OF ANY KIND, either express or implied.
 * See the License for the specific language governing permissions and
 * limitations under the License.
 */
package com.netflix.spinnaker.config

import com.fasterxml.jackson.databind.ObjectMapper
import com.netflix.spectator.api.Registry
import com.netflix.spinnaker.kork.dynamicconfig.DynamicConfigService
import com.netflix.spinnaker.kork.sql.config.DefaultSqlConfiguration
import com.netflix.spinnaker.kork.sql.config.SqlProperties
import com.netflix.spinnaker.kork.telemetry.InstrumentedProxy
import com.netflix.spinnaker.orca.api.pipeline.persistence.ExecutionRepositoryListener
import com.netflix.spinnaker.orca.interlink.Interlink
import com.netflix.spinnaker.orca.jackson.OrcaObjectMapper
import com.netflix.spinnaker.orca.lock.RunOnLockAcquired
import com.netflix.spinnaker.orca.lock.RunOnShedLockAcquired
import com.netflix.spinnaker.orca.notifications.NotificationClusterLock
import com.netflix.spinnaker.orca.notifications.SqlNotificationClusterLock
import com.netflix.spinnaker.orca.pipeline.model.support.CustomTriggerDeserializerSupplier
import com.netflix.spinnaker.orca.pipeline.model.support.TriggerDeserializer
import com.netflix.spinnaker.orca.pipeline.persistence.ExecutionRepository
import com.netflix.spinnaker.orca.sql.PipelineRefTriggerDeserializerSupplier
import com.netflix.spinnaker.orca.sql.SpringLiquibaseProxy
import com.netflix.spinnaker.orca.sql.SqlHealthIndicator
import com.netflix.spinnaker.orca.sql.SqlHealthcheckActivator
import com.netflix.spinnaker.orca.sql.pipeline.persistence.ExecutionStatisticsRepository
import com.netflix.spinnaker.orca.sql.pipeline.persistence.SqlExecutionRepository
import com.netflix.spinnaker.orca.sql.telemetry.SqlActiveExecutionsMonitor
import java.time.Clock
import java.util.Optional
import javax.sql.DataSource
import liquibase.integration.spring.SpringLiquibase
import net.javacrumbs.shedlock.core.LockProvider
import net.javacrumbs.shedlock.provider.jdbctemplate.JdbcTemplateLockProvider
import org.jooq.DSLContext
import org.slf4j.Logger
import org.slf4j.LoggerFactory
import org.springframework.beans.factory.annotation.Qualifier
import org.springframework.beans.factory.annotation.Value
import org.springframework.boot.autoconfigure.condition.ConditionalOnMissingBean
import org.springframework.boot.autoconfigure.condition.ConditionalOnProperty
import org.springframework.boot.context.properties.EnableConfigurationProperties
import org.springframework.context.annotation.Bean
import org.springframework.context.annotation.ComponentScan
import org.springframework.context.annotation.Configuration
import org.springframework.context.annotation.Import
import org.springframework.context.annotation.Primary

@Configuration
@ConditionalOnProperty("sql.enabled")
@EnableConfigurationProperties(OrcaSqlProperties::class, ExecutionCompressionProperties::class, PipelineRefProperties::class)
@Import(DefaultSqlConfiguration::class)
@ComponentScan("com.netflix.spinnaker.orca.sql")

class SqlConfiguration {

  private val log: Logger = LoggerFactory.getLogger(SqlConfiguration::class.java)
  @Bean
  fun liquibase(properties: SqlProperties): SpringLiquibase =
    SpringLiquibaseProxy(properties)

  @ConditionalOnProperty("execution-repository.sql.enabled")
  @Bean
  fun sqlExecutionRepository(
    dsl: DSLContext,
    mapper: ObjectMapper,
    registry: Registry,
    properties: SqlProperties,
    orcaSqlProperties: OrcaSqlProperties,
    interlink: Optional<Interlink>,
    executionRepositoryListeners: Collection<ExecutionRepositoryListener>,
    compressionProperties: ExecutionCompressionProperties,
    pipelineRefProperties: PipelineRefProperties,
    dataSource: DataSource
  ) =
    SqlExecutionRepository(
      orcaSqlProperties.partitionName,
      dsl,
      mapper,
      properties.retries.transactions,
      orcaSqlProperties.batchReadSize,
      orcaSqlProperties.stageReadSize,
      interlink = interlink.orElse(null),
      executionRepositoryListeners = executionRepositoryListeners,
<<<<<<< HEAD
      compressionProperties = compressionProperties
=======
      compressionProperties = compressionProperties,
      pipelineRefEnabled = pipelineRefProperties.enabled,
      dataSource = dataSource
>>>>>>> 386da272
    ).let {
      InstrumentedProxy.proxy(registry, it, "sql.executions", mapOf(Pair("repository", "primary"))) as ExecutionRepository
    }

  @ConditionalOnProperty("execution-repository.sql.enabled", "execution-repository.sql.secondary.enabled")
  @Bean
  fun secondarySqlExecutionRepository(
    dsl: DSLContext,
    mapper: ObjectMapper,
    registry: Registry,
    properties: SqlProperties,
    orcaSqlProperties: OrcaSqlProperties,
    @Value("\${execution-repository.sql.secondary.pool-name}") poolName: String,
    compressionProperties: ExecutionCompressionProperties,
    pipelineRefProperties: PipelineRefProperties,
    dataSource: DataSource
  ) =
    SqlExecutionRepository(
      orcaSqlProperties.partitionName,
      dsl,
      mapper,
      properties.retries.transactions,
      orcaSqlProperties.batchReadSize,
      orcaSqlProperties.stageReadSize,
      poolName,
<<<<<<< HEAD
      compressionProperties = compressionProperties
=======
      compressionProperties = compressionProperties,
      pipelineRefEnabled = pipelineRefProperties.enabled,
      dataSource = dataSource
>>>>>>> 386da272
    ).let {
      InstrumentedProxy.proxy(registry, it, "sql.executions", mapOf(Pair("repository", "secondary"))) as ExecutionRepository
    }

  @ConditionalOnProperty("monitor.active-executions.redis", havingValue = "false")
  @Bean
  fun sqlActiveExecutionsMonitor(
    @Qualifier("sqlExecutionRepository") executionRepository: ExecutionStatisticsRepository,
    registry: Registry,
    @Value("\${monitor.active-executions.refresh.frequency.ms:60000}") refreshFrequencyMs: Long
  ) =
    SqlActiveExecutionsMonitor(executionRepository, registry, refreshFrequencyMs)

  @Bean
  fun sqlHealthcheckActivator(dsl: DSLContext, registry: Registry) =
    SqlHealthcheckActivator(dsl, registry)

  @Bean("dbHealthIndicator")
  fun dbHealthIndicator(
    sqlHealthcheckActivator: SqlHealthcheckActivator,
    sqlProperties: SqlProperties,
    dynamicConfigService: DynamicConfigService
  ) =
    SqlHealthIndicator(sqlHealthcheckActivator, sqlProperties.getDefaultConnectionPoolProperties().dialect, dynamicConfigService)

  @ConditionalOnProperty("execution-repository.sql.enabled")
  @ConditionalOnMissingBean(NotificationClusterLock::class)
  @Primary
  @Bean
  fun sqlNotificationClusterLock(
    jooq: DSLContext,
    clock: Clock,
    properties: SqlProperties
  ) = SqlNotificationClusterLock(
    jooq = jooq,
    clock = clock,
    retryProperties = properties.retries.transactions
  )


  @Bean
  @ConditionalOnProperty("sql.external-lock.enabled")
  fun sqlRunOnLockAcquired(lockProvider: LockProvider): RunOnLockAcquired {
    log.info("SQL distributed locking enabled")
    return RunOnShedLockAcquired(lockProvider)
  }

  @Bean
  @ConditionalOnProperty("sql.external-lock.enabled")
  fun lockProvider(datasource: DataSource): LockProvider {
    return JdbcTemplateLockProvider(datasource)
  }

  @Bean
  fun pipelineRefTriggerDeserializer(
    pipelineRefProperties: PipelineRefProperties
  ): CustomTriggerDeserializerSupplier {
    val customTrigger = PipelineRefTriggerDeserializerSupplier(pipelineRefProperties.enabled)
    TriggerDeserializer.customTriggerSuppliers.add(customTrigger)
    return customTrigger
  }

}<|MERGE_RESOLUTION|>--- conflicted
+++ resolved
@@ -94,13 +94,9 @@
       orcaSqlProperties.stageReadSize,
       interlink = interlink.orElse(null),
       executionRepositoryListeners = executionRepositoryListeners,
-<<<<<<< HEAD
-      compressionProperties = compressionProperties
-=======
       compressionProperties = compressionProperties,
       pipelineRefEnabled = pipelineRefProperties.enabled,
       dataSource = dataSource
->>>>>>> 386da272
     ).let {
       InstrumentedProxy.proxy(registry, it, "sql.executions", mapOf(Pair("repository", "primary"))) as ExecutionRepository
     }
@@ -126,13 +122,9 @@
       orcaSqlProperties.batchReadSize,
       orcaSqlProperties.stageReadSize,
       poolName,
-<<<<<<< HEAD
-      compressionProperties = compressionProperties
-=======
       compressionProperties = compressionProperties,
       pipelineRefEnabled = pipelineRefProperties.enabled,
       dataSource = dataSource
->>>>>>> 386da272
     ).let {
       InstrumentedProxy.proxy(registry, it, "sql.executions", mapOf(Pair("repository", "secondary"))) as ExecutionRepository
     }
