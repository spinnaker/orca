/*
 * Copyright 2018 Netflix, Inc.
 *
 * Licensed under the Apache License, Version 2.0 (the "License");
 * you may not use this file except in compliance with the License.
 * You may obtain a copy of the License at
 *
 *    http://www.apache.org/licenses/LICENSE-2.0
 *
 * Unless required by applicable law or agreed to in writing, software
 * distributed under the License is distributed on an "AS IS" BASIS,
 * WITHOUT WARRANTIES OR CONDITIONS OF ANY KIND, either express or implied.
 * See the License for the specific language governing permissions and
 * limitations under the License.
 */
package com.netflix.spinnaker.orca.sql.pipeline.persistence

import com.fasterxml.jackson.databind.ObjectMapper
import com.netflix.spinnaker.kork.core.RetrySupport
import com.netflix.spinnaker.kork.exceptions.ConfigurationException
import com.netflix.spinnaker.kork.exceptions.SystemException
import com.netflix.spinnaker.kork.sql.config.RetryProperties
import com.netflix.spinnaker.kork.sql.routing.withPool
import com.netflix.spinnaker.orca.api.pipeline.models.ExecutionStatus
import com.netflix.spinnaker.orca.api.pipeline.models.ExecutionStatus.BUFFERED
import com.netflix.spinnaker.orca.api.pipeline.models.ExecutionStatus.NOT_STARTED
import com.netflix.spinnaker.orca.api.pipeline.models.ExecutionStatus.PAUSED
import com.netflix.spinnaker.orca.api.pipeline.models.ExecutionStatus.RUNNING
import com.netflix.spinnaker.orca.api.pipeline.models.ExecutionType
import com.netflix.spinnaker.orca.api.pipeline.models.ExecutionType.ORCHESTRATION
import com.netflix.spinnaker.orca.api.pipeline.models.ExecutionType.PIPELINE
import com.netflix.spinnaker.orca.api.pipeline.models.PipelineExecution
import com.netflix.spinnaker.orca.api.pipeline.models.StageExecution
import com.netflix.spinnaker.orca.api.pipeline.persistence.ExecutionRepositoryListener
import com.netflix.spinnaker.orca.interlink.Interlink
import com.netflix.spinnaker.orca.interlink.events.CancelInterlinkEvent
import com.netflix.spinnaker.orca.interlink.events.DeleteInterlinkEvent
import com.netflix.spinnaker.orca.interlink.events.InterlinkEvent
import com.netflix.spinnaker.orca.interlink.events.PatchStageInterlinkEvent
import com.netflix.spinnaker.orca.interlink.events.PauseInterlinkEvent
import com.netflix.spinnaker.orca.interlink.events.ResumeInterlinkEvent
import com.netflix.spinnaker.orca.pipeline.model.PipelineTrigger
import com.netflix.spinnaker.orca.pipeline.persistence.ExecutionNotFoundException
import com.netflix.spinnaker.orca.pipeline.persistence.ExecutionRepository
import com.netflix.spinnaker.orca.pipeline.persistence.ExecutionRepository.ExecutionComparator
import com.netflix.spinnaker.orca.pipeline.persistence.ExecutionRepository.ExecutionComparator.BUILD_TIME_DESC
import com.netflix.spinnaker.orca.pipeline.persistence.ExecutionRepository.ExecutionComparator.NATURAL_ASC
import com.netflix.spinnaker.orca.pipeline.persistence.ExecutionRepository.ExecutionComparator.START_TIME_OR_ID
import com.netflix.spinnaker.orca.pipeline.persistence.ExecutionRepository.ExecutionCriteria
import com.netflix.spinnaker.orca.pipeline.persistence.UnpausablePipelineException
import com.netflix.spinnaker.orca.pipeline.persistence.UnresumablePipelineException
import de.huxhorn.sulky.ulid.SpinULID
import java.lang.System.currentTimeMillis
import java.security.SecureRandom
import org.jooq.DSLContext
import org.jooq.DatePart
import org.jooq.Field
import org.jooq.Record
import org.jooq.SQLDialect
import org.jooq.SelectConditionStep
import org.jooq.SelectConnectByStep
import org.jooq.SelectForUpdateStep
import org.jooq.SelectJoinStep
import org.jooq.SelectWhereStep
import org.jooq.Table
import org.jooq.exception.SQLDialectNotSupportedException
import org.jooq.exception.TooManyRowsException
import org.jooq.impl.DSL
import org.jooq.impl.DSL.count
import org.jooq.impl.DSL.field
import org.jooq.impl.DSL.name
import org.jooq.impl.DSL.now
import org.jooq.impl.DSL.table
import org.jooq.impl.DSL.timestampSub
import org.jooq.impl.DSL.value
import org.slf4j.LoggerFactory
import rx.Observable

/**
 * A generic SQL [ExecutionRepository].
 *
 * There is a small amount of MySQL/PostgreSQL specific commands inside, but
 * all of which safely fallback to common SQL if the dialect does not match.
 */
class SqlExecutionRepository(
  private val partitionName: String?,
  private val jooq: DSLContext,
  private val mapper: ObjectMapper,
  private val retryProperties: RetryProperties,
  private val batchReadSize: Int = 10,
  private val stageReadSize: Int = 200,
  private val poolName: String = "default",
  private val interlink: Interlink? = null,
  private val executionRepositoryListeners: Collection<ExecutionRepositoryListener> = emptyList()
) : ExecutionRepository, ExecutionStatisticsRepository {
  companion object {
    val ulid = SpinULID(SecureRandom())
    internal val retrySupport = RetrySupport()
  }

  private val log = LoggerFactory.getLogger(javaClass)

  init {
    log.info("Creating SqlExecutionRepository with partition=$partitionName and pool=$poolName")

    try {
      withPool(poolName) {
        jooq.transactional {
          val record: Record? = jooq.fetchOne(table("partition_name"))

          if (record == null) {
            if (partitionName != null) {
              jooq
                .insertInto(table("partition_name"))
                .values(1, partitionName)
                .execute()
            }
          } else {
            val dbPartitionName = record.get("name")?.toString()

            if (partitionName != dbPartitionName) {
              throw ConfigurationException("Invalid configuration detected: Can't change partition name to $partitionName on the database once it has been set to $dbPartitionName")
            }
          }
        }
      }
    } catch (e: TooManyRowsException) {
      throw SystemException("The partition_name table should have zero or one rows but multiple rows were found", e)
    }
  }

  override fun store(execution: PipelineExecution) {
    withPool(poolName) {
      jooq.transactional { storeExecutionInternal(it, execution, true) }
    }
  }

  override fun storeStage(stage: StageExecution) {
    doForeignAware(PatchStageInterlinkEvent(stage.execution.type, stage.execution.id, stage.id, mapper.writeValueAsString(stage))) {
      _, dslContext ->
      jooq.transactional { storeStageInternal(dslContext, stage) }
    }
  }

  override fun updateStageContext(stage: StageExecution) {
    storeStage(stage)
  }

  override fun removeStage(execution: PipelineExecution, stageId: String) {
    validateHandledPartitionOrThrow(execution)

    withPool(poolName) {
      jooq.transactional {
        it.delete(execution.type.stagesTableName)
          .where(stageId.toWhereCondition()).execute()
      }
    }
  }

  override fun addStage(stage: StageExecution) {
    if (stage.syntheticStageOwner == null || stage.parentStageId == null) {
      throw SyntheticStageRequired()
    }
    storeStage(stage)
  }

  override fun cancel(type: ExecutionType, id: String) {
    cancel(type, id, null, null)
  }

  fun doForeignAware(
    event: InterlinkEvent,
    block: (execution: PipelineExecution, dslContext: DSLContext) -> Unit
  ) {
    withPool(poolName) {
      jooq.transactional { dslContext ->
        selectExecution(dslContext, event.executionType, event.executionId)
          ?.let { execution ->
            if (isForeign(execution)) {
              interlink?.publish(event.withPartition(execution.partition))
                ?: throw ForeignExecutionException(event.executionId, execution.partition, partitionName)
            } else {
              block(execution, dslContext)
            }
          }
      }
    }
  }

  override fun cancel(type: ExecutionType, id: String, user: String?, reason: String?) {
    doForeignAware(CancelInterlinkEvent(type, id, user, reason)) {
      execution: PipelineExecution, dslContext: DSLContext ->
      execution.isCanceled = true
      if (user != null) {
        execution.canceledBy = user
      }
      if (reason != null && reason.isNotEmpty()) {
        execution.cancellationReason = reason
      }
      if (execution.status == NOT_STARTED) {
        execution.status = ExecutionStatus.CANCELED
      }

      storeExecutionInternal(dslContext, execution)
    }
  }

  override fun pause(type: ExecutionType, id: String, user: String?) {
    doForeignAware(PauseInterlinkEvent(type, id, user)) {
      execution, dslContext ->
      if (execution.status != RUNNING) {
        throw UnpausablePipelineException(
          "Unable to pause pipeline that is not RUNNING " +
            "(executionId: ${execution.id}, currentStatus: ${execution.status})"
        )
      }
      execution.status = PAUSED
      execution.paused = PipelineExecution.PausedDetails().apply {
        pausedBy = user
        pauseTime = currentTimeMillis()
      }

      storeExecutionInternal(dslContext, execution)
    }
  }

  override fun resume(type: ExecutionType, id: String, user: String?) {
    resume(type, id, user, false)
  }

  override fun resume(type: ExecutionType, id: String, user: String?, ignoreCurrentStatus: Boolean) {
    doForeignAware(ResumeInterlinkEvent(type, id, user, ignoreCurrentStatus)) {
      execution, dslContext ->
      if (!ignoreCurrentStatus && execution.status != PAUSED) {
        throw UnresumablePipelineException(
          "Unable to resume pipeline that is not PAUSED " +
            "(executionId: ${execution.id}, currentStatus: ${execution.status}"
        )
      }
      execution.status = RUNNING
      execution.paused?.resumedBy = user
      execution.paused?.resumeTime = currentTimeMillis()
      storeExecutionInternal(dslContext, execution)
    }
  }

  override fun isCanceled(type: ExecutionType, id: String): Boolean {
    withPool(poolName) {
      return jooq.fetchExists(
        jooq.selectFrom(type.tableName)
          .where(id.toWhereCondition())
          .and(field("canceled").eq(true))
      )
    }
  }

  override fun updateStatus(type: ExecutionType, id: String, status: ExecutionStatus) {
    // this is an internal operation, we don't expect to send interlink events to update the status of an execution
    validateHandledPartitionOrThrow(type, id)

    withPool(poolName) {
      jooq.transactional {
        selectExecution(it, type, id)
          ?.let { execution ->
            execution.status = status
            if (status == RUNNING) {
              execution.isCanceled = false
              execution.startTime = currentTimeMillis()
            } else if (status.isComplete && execution.startTime != null) {
              execution.endTime = currentTimeMillis()
            }
            storeExecutionInternal(it, execution)
          }
      }
    }
  }

  override fun delete(type: ExecutionType, id: String) {
    doForeignAware(DeleteInterlinkEvent(type, id)) {
      _, dslContext ->
      val (ulid, _) = mapLegacyId(dslContext, type.tableName, id)

      deleteInternal(dslContext, type, listOf(ulid))
    }

    cleanupOldDeletedExecutions()
  }

  /**
   * Deletes given executions
   * NOTE: this method explicitly does not check if the execution is foreign or not.
   */
  override fun delete(type: ExecutionType, idsToDelete: List<String>) {
    jooq.transactional { tx ->
      deleteInternal(tx, type, idsToDelete)
    }

    cleanupOldDeletedExecutions()
  }

  private fun deleteInternal(dslContext: DSLContext, type: ExecutionType, idsToDelete: List<String>) {
    val correlationField = when (type) {
      PIPELINE -> "pipeline_id"
      ORCHESTRATION -> "orchestration_id"
      else -> throw IllegalStateException("Unexpected field $type")
    }

    dslContext
      .delete(table("correlation_ids"))
      .where(field(correlationField).`in`(*idsToDelete.toTypedArray()))
      .execute()

    dslContext
      .delete(type.stagesTableName)
      .where(field("execution_id").`in`(*idsToDelete.toTypedArray()))
      .execute()

    dslContext
      .delete(type.tableName)
      .where(field("id").`in`(*idsToDelete.toTypedArray()))
      .execute()

    var insertQueryBuilder = dslContext
      .insertInto(table("deleted_executions"))
      .columns(field("execution_id"), field("execution_type"), field("deleted_at"))

    idsToDelete.forEach { id ->
      insertQueryBuilder = insertQueryBuilder
        .values(id, type.toString(), now())
    }

    insertQueryBuilder
      .execute()
  }

  private fun cleanupOldDeletedExecutions() {
    // Note: this runs as part of a delete operation but is not critical (best effort cleanup)
    // Hence it doesn't need to be in a transaction and we "eat" the exceptions here

    try {
      val idsToDelete = jooq
        .select(field("id"))
        .from(table("deleted_executions"))
        .where(field("deleted_at").lt(timestampSub(now(), 1, DatePart.DAY)))
        .fetch(field("id"), Int::class.java)

      // Perform chunked delete in the rare event that there are many executions to clean up
      idsToDelete
        .chunked(25)
        .forEach { chunk ->
          jooq
            .deleteFrom(table("deleted_executions"))
            .where(field("id").`in`(*chunk.toTypedArray()))
            .execute()
        }
    } catch (e: Exception) {
      log.error("Failed to cleanup some deleted_executions", e)
    }
  }

  // TODO rz - Refactor to not use exceptions. So weird.
  override fun retrieve(type: ExecutionType, id: String) =
    selectExecution(jooq, type, id)
      ?: throw ExecutionNotFoundException("No $type found for $id")

  override fun retrieve(type: ExecutionType): Observable<PipelineExecution> =
    Observable.from(
      fetchExecutions { pageSize, cursor ->
        selectExecutions(type, pageSize, cursor)
      }
    )

  override fun retrieve(type: ExecutionType, criteria: ExecutionCriteria): Observable<PipelineExecution> {
    return retrieve(type, criteria, null)
  }

  private fun retrieve(type: ExecutionType, criteria: ExecutionCriteria, partition: String?): Observable<PipelineExecution> {
    withPool(poolName) {
      val select = jooq.selectExecutions(
        type,
        fields = selectExecutionFields() + field("status"),
        conditions = {
          if (partition.isNullOrEmpty()) {
            it.statusIn(criteria.statuses)
          } else {
            it.where(field(name("partition")).eq(partition))
              .statusIn(criteria.statuses)
          }
        },
        seek = {
          it.orderBy(field("id").desc())
            .run {
              if (criteria.pageSize > 0) {
                limit(criteria.pageSize)
              } else {
                this
              }
            }
        }
      )

      return Observable.from(select.fetchExecutions())
    }
  }

  override fun retrievePipelinesForApplication(application: String): Observable<PipelineExecution> =
    withPool(poolName) {
      Observable.from(
        fetchExecutions { pageSize, cursor ->
          selectExecutions(PIPELINE, pageSize, cursor) {
            it.where(field("application").eq(application))
          }
        }
      )
    }

  override fun retrievePipelinesForPipelineConfigId(
    pipelineConfigId: String,
    criteria: ExecutionCriteria
  ): Observable<PipelineExecution> {
    // When not filtering by status, provide an index hint to ensure use of `pipeline_config_id_idx` which
    // fully satisfies the where clause and order by. Without, some lookups by config_id matching thousands
    // of executions triggered costly full table scans.
    withPool(poolName) {
      val select = if (criteria.statuses.isEmpty() || criteria.statuses.size == ExecutionStatus.values().size) {
        jooq.selectExecutions(
          PIPELINE,
          usingIndex = "pipeline_config_id_idx",
          conditions = {
            it.where(field("config_id").eq(pipelineConfigId))
              .statusIn(criteria.statuses)
          },
          seek = {
            it.orderBy(field("id").desc()).limit(criteria.pageSize)
          }
        )
      } else {
        // When filtering by status, the above index hint isn't ideal. In this case, `pipeline_config_status_idx`
        // appears to be used reliably without hinting.
        jooq.selectExecutions(
          PIPELINE,
          conditions = {
            it.where(field("config_id").eq(pipelineConfigId))
              .statusIn(criteria.statuses)
          },
          seek = {
            it.orderBy(field("id").desc()).limit(criteria.pageSize)
          }
        )
      }

      return Observable.from(select.fetchExecutions())
    }
  }

  override fun retrieveOrchestrationsForApplication(
    application: String,
    criteria: ExecutionCriteria
  ): Observable<PipelineExecution> {
    return Observable.from(retrieveOrchestrationsForApplication(application, criteria, NATURAL_ASC))
  }

  override fun retrieveOrchestrationsForApplication(
    application: String,
    criteria: ExecutionCriteria,
    sorter: ExecutionComparator?
  ): MutableList<PipelineExecution> {
    withPool(poolName) {
      return jooq.selectExecutions(
        ORCHESTRATION,
        conditions = {
          val where = it.where(field("application").eq(application))

          val startTime = criteria.startTimeCutoff
          if (startTime != null) {
            where
              .and(
                field("start_time").greaterThan(startTime.toEpochMilli())
                  .or(field("start_time").isNull)
              )
              .statusIn(criteria.statuses)
          } else {
            where.statusIn(criteria.statuses)
          }
        },
        seek = {
          val ordered = when (sorter) {
            START_TIME_OR_ID -> it.orderBy(field("start_time").desc().nullsFirst(), field("id").desc())
            BUILD_TIME_DESC -> it.orderBy(field("build_time").asc(), field("id").asc())
            else -> it.orderBy(field("id").desc())
          }

          ordered.offset((criteria.page - 1) * criteria.pageSize).limit(criteria.pageSize)
        }
      ).fetchExecutions().toMutableList()
    }
  }

  override fun retrieveByCorrelationId(executionType: ExecutionType, correlationId: String) =
    when (executionType) {
      PIPELINE -> retrievePipelineForCorrelationId(correlationId)
      ORCHESTRATION -> retrieveOrchestrationForCorrelationId(correlationId)
    }

  override fun retrieveOrchestrationForCorrelationId(correlationId: String): PipelineExecution {
    withPool(poolName) {
      val execution = jooq.selectExecution(ORCHESTRATION)
        .where(
          field("id").eq(
            field(
              jooq.select(field("c.orchestration_id"))
                .from(table("correlation_ids").`as`("c"))
                .where(field("c.id").eq(correlationId))
                .limit(1)
            ) as Any
          )
        )
        .fetchExecution()

      if (execution != null) {
        if (!execution.status.isComplete) {
          return execution
        }
        jooq.transactional {
          it.deleteFrom(table("correlation_ids")).where(field("id").eq(correlationId)).execute()
        }
      }

      throw ExecutionNotFoundException("No Orchestration found for correlation ID $correlationId")
    }
  }

  override fun retrievePipelineForCorrelationId(correlationId: String): PipelineExecution {
    withPool(poolName) {
      val execution = jooq.selectExecution(PIPELINE)
        .where(
          field("id").eq(
            field(
              jooq.select(field("c.pipeline_id"))
                .from(table("correlation_ids").`as`("c"))
                .where(field("c.id").eq(correlationId))
                .limit(1)
            ) as Any
          )
        )
        .fetchExecution()

      if (execution != null) {
        if (!execution.status.isComplete) {
          return execution
        }
        jooq.transactional {
          it.deleteFrom(table("correlation_ids")).where(field("id").eq(correlationId)).execute()
        }
      }

      throw ExecutionNotFoundException("No Pipeline found for correlation ID $correlationId")
    }
  }

  override fun retrieveBufferedExecutions(): MutableList<PipelineExecution> =
    ExecutionCriteria().setStatuses(BUFFERED)
      .let { criteria ->
        rx.Observable.merge(
          retrieve(ORCHESTRATION, criteria, partitionName),
          retrieve(PIPELINE, criteria, partitionName)
        ).toList().toBlocking().single()
      }

  override fun retrieveAllApplicationNames(type: ExecutionType?): List<String> {
    withPool(poolName) {
      return if (type == null) {
        jooq.select(field("application"))
          .from(PIPELINE.tableName)
          .groupBy(field("application"))
          .unionAll(
            jooq.select(field("application"))
              .from(ORCHESTRATION.tableName)
              .groupBy(field("application"))
          )
          .fetch(0, String::class.java)
          .distinct()
      } else {
        jooq.select(field("application"))
          .from(type.tableName)
          .groupBy(field("application"))
          .fetch(0, String::class.java)
          .distinct()
      }
    }
  }

  override fun retrieveAllApplicationNames(type: ExecutionType?, minExecutions: Int): List<String> {
    withPool(poolName) {
      return if (type == null) {
        jooq.select(field("application"))
          .from(PIPELINE.tableName)
          .groupBy(field("application"))
          .having(count().ge(minExecutions))
          .unionAll(
            jooq.select(field("application"))
              .from(ORCHESTRATION.tableName)
              .groupBy(field("application"))
              .having(count().ge(minExecutions))
          )
          .fetch(0, String::class.java)
          .distinct()
      } else {
        jooq.select(field("application"))
          .from(type.tableName)
          .groupBy(field("application"))
          .having(count().ge(minExecutions))
          .fetch(0, String::class.java)
          .distinct()
      }
    }
  }

  override fun countActiveExecutions(): ActiveExecutionsReport {
    withPool(poolName) {
      val partitionPredicate = if (partitionName != null) field(name("partition")).eq(partitionName) else value(1).eq(value(1))

      val orchestrationsQuery = jooq.selectCount()
        .from(ORCHESTRATION.tableName)
        .where(field("status").eq(RUNNING.toString()))
        .and(partitionPredicate)
        .asField<Int>("orchestrations")
      val pipelinesQuery = jooq.selectCount()
        .from(PIPELINE.tableName)
        .where(field("status").eq(RUNNING.toString()))
        .and(partitionPredicate)
        .asField<Int>("pipelines")

      val record = jooq.select(orchestrationsQuery, pipelinesQuery).fetchOne()

      return ActiveExecutionsReport(
        record.get(0, Int::class.java),
        record.get(1, Int::class.java)
      )
    }
  }

  override fun retrievePipelinesForPipelineConfigIdsBetweenBuildTimeBoundary(
    pipelineConfigIds: List<String>,
    buildTimeStartBoundary: Long,
    buildTimeEndBoundary: Long,
    executionCriteria: ExecutionCriteria
  ): List<PipelineExecution> {
    withPool(poolName) {
      val select = jooq.selectExecutions(
        PIPELINE,
        conditions = {
          var conditions = it.where(
            field("config_id").`in`(*pipelineConfigIds.toTypedArray())
              .and(field("build_time").gt(buildTimeStartBoundary))
              .and(field("build_time").lt(buildTimeEndBoundary))
          )

          if (executionCriteria.statuses.isNotEmpty()) {
            val statusStrings = executionCriteria.statuses.map { it.toString() }
            conditions = conditions.and(field("status").`in`(*statusStrings.toTypedArray()))
          }

          conditions
        },
        seek = {
          val seek = when (executionCriteria.sortType) {
            ExecutionComparator.BUILD_TIME_ASC -> it.orderBy(field("build_time").asc())
            ExecutionComparator.BUILD_TIME_DESC -> it.orderBy(field("build_time").desc())
            ExecutionComparator.START_TIME_OR_ID -> it.orderBy(field("start_time").desc())
            ExecutionComparator.NATURAL_ASC -> it.orderBy(field("id").desc())
            else -> it.orderBy(field("id").asc())
          }
          seek
            .limit(executionCriteria.pageSize)
            .offset((executionCriteria.page - 1) * executionCriteria.pageSize)
        }
      )

      return select.fetchExecutions().toList()
    }
  }

  override fun retrieveAllPipelinesForPipelineConfigIdsBetweenBuildTimeBoundary(
    pipelineConfigIds: List<String>,
    buildTimeStartBoundary: Long,
    buildTimeEndBoundary: Long,
    executionCriteria: ExecutionCriteria
  ): List<PipelineExecution> {
    val allExecutions = mutableListOf<PipelineExecution>()
    var page = 1
    val pageSize = executionCriteria.pageSize
    var moreResults = true

    while (moreResults) {
      val results = retrievePipelinesForPipelineConfigIdsBetweenBuildTimeBoundary(
        pipelineConfigIds,
        buildTimeStartBoundary,
        buildTimeEndBoundary,
        executionCriteria.setPage(page)
      )
      moreResults = results.size >= pageSize
      page += 1

      allExecutions.addAll(results)
    }

    return allExecutions
  }

  override fun hasExecution(type: ExecutionType, id: String): Boolean {
    withPool(poolName) {
      return jooq.selectCount()
        .from(type.tableName)
        .where(id.toWhereCondition())
        .fetchOne(count()) > 0
    }
  }

  override fun retrieveAllExecutionIds(type: ExecutionType): MutableList<String> {
    withPool(poolName) {
      return jooq.select(field("id")).from(type.tableName).fetch("id", String::class.java)
    }
  }

  /**
   * Given an id, returns a tuple of [ULID, LegacyID]
   *
   * - When the provided id a ULID, returns: [id, null]
   * - When id is not a ULID but exists in the table, fetches ulid and returns: [fetched_ulid, id]
   * - When id is not a ULID and does not exist, creates new_ulid and returns: [new_ulid, id]
   */
  private fun mapLegacyId(
    ctx: DSLContext,
    table: Table<Record>,
    id: String,
    timestamp: Long? = null
  ): Pair<String, String?> {
    if (isULID(id)) return Pair(id, null)

    withPool(poolName) {
      val ts = (timestamp ?: System.currentTimeMillis())
      val row = ctx.select(field("id"))
        .from(table)
        .where(field("legacy_id").eq(id))
        .limit(1)
        .fetchOne()
      val ulid = row?.let { it.getValue(field("id")) as String } ?: ulid.nextULID(ts)

      return Pair(ulid, id)
    }
  }

  private fun storeExecutionInternal(ctx: DSLContext, execution: PipelineExecution, storeStages: Boolean = false) {
    validateHandledPartitionOrThrow(execution)

    val pipelineTrigger = mutatePipelineTrigger(execution)
    val stages = execution.stages.toMutableList().toList()
    execution.stages.clear()

    try {
      val tableName = execution.type.tableName
      val stageTableName = execution.type.stagesTableName
      val status = execution.status.toString()
      val body = mapper.writeValueAsString(execution)

      val (executionId, legacyId) = mapLegacyId(ctx, tableName, execution.id, execution.startTime)

      val insertPairs = mutableMapOf(
        field("id") to executionId,
        field("legacy_id") to legacyId,
        field(name("partition")) to partitionName,
        field("status") to status,
        field("application") to execution.application,
        field("build_time") to (execution.buildTime ?: currentTimeMillis()),
        field("canceled") to execution.isCanceled,
        field("updated_at") to currentTimeMillis(),
        field("body") to body
      )

      val updatePairs = mutableMapOf(
        field("status") to status,
        field("body") to body,
        field(name("partition")) to partitionName,
        // won't have started on insert
        field("canceled") to execution.isCanceled,
        field("updated_at") to currentTimeMillis()
      )

      // Set startTime only if it is not null
      // jooq has some issues casting nulls when updating in the Postgres dialect
      val startTime = execution.startTime
      if (startTime != null) {
        insertPairs[field("start_time")] = startTime
        updatePairs[field("start_time")] = startTime
      }

      when (execution.type) {
        PIPELINE -> upsert(
          ctx,
          execution.type.tableName,
          insertPairs.plus(field("config_id") to execution.pipelineConfigId),
          updatePairs.plus(field("config_id") to execution.pipelineConfigId),
          executionId
        )
        ORCHESTRATION -> upsert(
          ctx,
          execution.type.tableName,
          insertPairs,
          updatePairs,
          executionId
        )
      }

      storeCorrelationIdInternal(ctx, execution)

      if (storeStages) {
        val stageIds = stages.map { it.id }.toTypedArray()

        // Remove stages that are no longer part of the execution. This
        // would happen while restarting a completed or paused execution
        // and synthetics need to be cleaned up.
        withPool(poolName) {
          ctx.deleteFrom(stageTableName)
            .where(field("execution_id").eq(executionId))
            .apply {
              if (!stageIds.isEmpty()) {
                and(field("id").notIn(*stageIds))
                  .and(field("legacy_id").notIn(*stageIds).or(field("legacy_id").isNull))
              }
            }.execute()
        }

        stages.forEach { storeStageInternal(ctx, it, executionId) }
      }
    } finally {
<<<<<<< HEAD
      withListener { onUpsert(execution) }
=======
      // Restore original object state.
>>>>>>> cc93ecea
      execution.stages.addAll(stages)
      pipelineTrigger?.let {
        execution.trigger = it
      }
    }
  }

<<<<<<< HEAD
  private fun storeStageInternal(
    ctx: DSLContext,
    stage: StageExecution,
    executionId: String? = null,
    notifyListener: Boolean = false
  ) {
=======
  /**
   * Converts a [PipelineTrigger] into a [PipelineRefTrigger] for storage.
   *
   * Returns the original [PipelineTrigger], if one exists.
   */
  private fun mutatePipelineTrigger(execution: PipelineExecution): PipelineTrigger? {
    val pipelineTrigger = execution.trigger
    if (pipelineTrigger !is PipelineTrigger) {
      return null
    }
    execution.trigger = PipelineRefTrigger(
      correlationId = pipelineTrigger.correlationId,
      user = pipelineTrigger.user,
      parameters = pipelineTrigger.parameters,
      artifacts = pipelineTrigger.artifacts,
      notifications = pipelineTrigger.notifications,
      isRebake = pipelineTrigger.isRebake,
      isDryRun = pipelineTrigger.isDryRun,
      isStrategy = pipelineTrigger.isStrategy,
      parentExecutionId = pipelineTrigger.parentExecution.id,
      parentPipelineStageId = pipelineTrigger.parentPipelineStageId
    )
    return pipelineTrigger
  }

  private fun storeStageInternal(ctx: DSLContext, stage: StageExecution, executionId: String? = null) {
>>>>>>> cc93ecea
    val stageTable = stage.execution.type.stagesTableName
    val table = stage.execution.type.tableName
    val body = mapper.writeValueAsString(stage)
    val buildTime = stage.execution.buildTime

    val executionUlid = executionId ?: mapLegacyId(ctx, table, stage.execution.id, buildTime).first
    val (stageId, legacyId) = mapLegacyId(ctx, stageTable, stage.id, buildTime)

    val insertPairs = mapOf(
      field("id") to stageId,
      field("legacy_id") to legacyId,
      field("execution_id") to executionUlid,
      field("status") to stage.status.toString(),
      field("updated_at") to currentTimeMillis(),
      field("body") to body
    )

    val updatePairs = mapOf(
      field("status") to stage.status.toString(),
      field("updated_at") to currentTimeMillis(),
      field("body") to body
    )

    upsert(ctx, stageTable, insertPairs, updatePairs, stage.id)

    // This method is called from [storeInternal] as well. We don't want to notify multiple times for the same
    // overall persist operation.
    if (notifyListener) {
      withListener { onUpsert(stage.execution) }
    }
  }

  private fun storeCorrelationIdInternal(ctx: DSLContext, execution: PipelineExecution) {
    if (execution.trigger.correlationId != null && !execution.status.isComplete) {
      val executionIdField = when (execution.type) {
        PIPELINE -> field("pipeline_id")
        ORCHESTRATION -> field("orchestration_id")
      }

      withPool(poolName) {
        val exists = ctx.fetchExists(
          ctx.select()
            .from("correlation_ids")
            .where(field("id").eq(execution.trigger.correlationId))
            .and(executionIdField.eq(execution.id))
        )
        if (!exists) {
          ctx.insertInto(table("correlation_ids"))
            .columns(field("id"), executionIdField)
            .values(execution.trigger.correlationId, execution.id)
            .execute()
        }
      }
    }
  }

  private fun upsert(
    ctx: DSLContext,
    table: Table<Record>,
    insertPairs: Map<Field<Any?>, Any?>,
    updatePairs: Map<Field<Any>, Any?>,
    updateId: String
  ) {
    // MySQL & PG support upsert concepts. A nice little efficiency here, we
    // can avoid a network call if the dialect supports it, otherwise we need
    // to do a select for update first.
    // TODO rz - Unfortunately, this seems to come at the cost of try/catching
    // to fallback to the simpler behavior.
    withPool(poolName) {
      try {
        ctx.insertInto(table, *insertPairs.keys.toTypedArray())
          .values(insertPairs.values)
          .run {
            when (jooq.dialect()) {
              SQLDialect.POSTGRES -> {
                onConflict(DSL.field("id"))
                  .doUpdate()
                  .set(updatePairs)
                  .execute()
              }
              else -> {
                onDuplicateKeyUpdate()
                  .set(updatePairs)
                  .execute()
              }
            }
          }
      } catch (e: SQLDialectNotSupportedException) {
        log.debug("Falling back to primitive upsert logic: ${e.message}")
        val exists = ctx.fetchExists(ctx.select().from(table).where(field("id").eq(updateId)).forUpdate())
        if (exists) {
          ctx.update(table).set(updatePairs).where(field("id").eq(updateId)).execute()
        } else {
          ctx.insertInto(table).columns(insertPairs.keys).values(insertPairs.values).execute()
        }
      }
    }
  }

  private fun SelectConnectByStep<out Record>.statusIn(
    statuses: Collection<ExecutionStatus>
  ): SelectConnectByStep<out Record> {
    if (statuses.isEmpty() || statuses.size == ExecutionStatus.values().size) {
      return this
    }

    var statusStrings = statuses.map { it.toString() }
    val clause = DSL.field("status").`in`(*statusStrings.toTypedArray())

    return run {
      when (this) {
        is SelectWhereStep<*> -> where(clause)
        is SelectConditionStep<*> -> and(clause)
        else -> this
      }
    }
  }

  private fun selectExecution(
    ctx: DSLContext,
    type: ExecutionType,
    id: String,
    forUpdate: Boolean = false
  ): PipelineExecution? {
    withPool(poolName) {
      val select = ctx.selectExecution(type).where(id.toWhereCondition())
      if (forUpdate) {
        select.forUpdate()
      }
      return select.fetchExecution()
    }
  }

  private fun selectExecutions(
    type: ExecutionType,
    limit: Int,
    cursor: String?,
    where: ((SelectJoinStep<Record>) -> SelectConditionStep<Record>)? = null
  ): Collection<PipelineExecution> {
    withPool(poolName) {
      val select = jooq.selectExecutions(
        type,
        conditions = {
          if (cursor == null) {
            it.where("1=1")
          } else {
            if (where == null) {
              it.where(field("id").gt(cursor))
            } else {
              where(it).and(field("id").gt(cursor))
            }
          }
        },
        seek = {
          it.orderBy(field("id").desc())
            .limit(limit)
        }
      )

      return select.fetchExecutions()
    }
  }

  /**
   * Run the provided [fn] in a transaction.
   */
  private fun DSLContext.transactional(fn: (DSLContext) -> Unit) {
    retrySupport.retry(
      {
        transaction { ctx ->
          fn(DSL.using(ctx))
        }
      },
      retryProperties.maxRetries, retryProperties.backoffMs, false
    )
  }

  private fun DSLContext.selectExecutions(
    type: ExecutionType,
    fields: List<Field<Any>> = selectExecutionFields(),
    conditions: (SelectJoinStep<Record>) -> SelectConnectByStep<out Record>,
    seek: (SelectConnectByStep<out Record>) -> SelectForUpdateStep<out Record>
  ) =
    select(fields)
      .from(type.tableName)
      .let { conditions(it) }
      .let { seek(it) }

  private fun DSLContext.selectExecutions(
    type: ExecutionType,
    fields: List<Field<Any>> = selectExecutionFields(),
    usingIndex: String,
    conditions: (SelectJoinStep<Record>) -> SelectConnectByStep<out Record>,
    seek: (SelectConnectByStep<out Record>) -> SelectForUpdateStep<out Record>
  ) =
    select(fields)
      .from(if (jooq.dialect() == SQLDialect.MYSQL) type.tableName.forceIndex(usingIndex) else type.tableName)
      .let { conditions(it) }
      .let { seek(it) }

  private fun DSLContext.selectExecution(type: ExecutionType, fields: List<Field<Any>> = selectExecutionFields()) =
    select(fields)
      .from(type.tableName)

  private fun SelectForUpdateStep<out Record>.fetchExecutions() =
    fetchExecutions(mapper, stageReadSize, jooq)

  private fun SelectForUpdateStep<out Record>.fetchExecution() =
    fetchExecutions().firstOrNull()

  private fun fetchExecutions(nextPage: (Int, String?) -> Iterable<PipelineExecution>) =
    object : Iterable<PipelineExecution> {
      override fun iterator(): Iterator<PipelineExecution> =
        PagedIterator(batchReadSize, PipelineExecution::getId, nextPage)
    }

  private fun isForeign(execution: PipelineExecution, shouldThrow: Boolean = false): Boolean {
    val partition = execution.partition
    val foreign = !handlesPartition(partition)
    if (foreign && shouldThrow) {
      throw ForeignExecutionException(execution.id, partition, partitionName)
    }
    return foreign
  }

  private fun isForeign(executionType: ExecutionType, id: String, shouldThrow: Boolean = false): Boolean {
    // Short circuit if we are handling all partitions
    if (partitionName == null) {
      return false
    }

    return try {
      val execution = retrieve(executionType, id)
      isForeign(execution, shouldThrow)
    } catch (_: ExecutionNotFoundException) {
      // Execution not found, we can proceed since the rest is likely a noop anyway
      false
    }
  }

  override fun getPartition(): String? {
    return partitionName
  }

  private fun validateHandledPartitionOrThrow(executionType: ExecutionType, id: String): Boolean =
    isForeign(executionType, id, true)

  private fun validateHandledPartitionOrThrow(execution: PipelineExecution): Boolean =
    isForeign(execution, true)

  private fun withListener(callback: ExecutionRepositoryListener.() -> Unit) {
    executionRepositoryListeners.forEach {
      try {
        callback(it)
      } catch (e: Exception) {
        log.warn("Listener '${it.javaClass.simpleName}' encountered an error", e)
      }
    }
  }

  class SyntheticStageRequired : IllegalArgumentException("Only synthetic stages can be inserted ad-hoc")
}<|MERGE_RESOLUTION|>--- conflicted
+++ resolved
@@ -834,11 +834,9 @@
         stages.forEach { storeStageInternal(ctx, it, executionId) }
       }
     } finally {
-<<<<<<< HEAD
       withListener { onUpsert(execution) }
-=======
+      
       // Restore original object state.
->>>>>>> cc93ecea
       execution.stages.addAll(stages)
       pipelineTrigger?.let {
         execution.trigger = it
@@ -846,14 +844,6 @@
     }
   }
 
-<<<<<<< HEAD
-  private fun storeStageInternal(
-    ctx: DSLContext,
-    stage: StageExecution,
-    executionId: String? = null,
-    notifyListener: Boolean = false
-  ) {
-=======
   /**
    * Converts a [PipelineTrigger] into a [PipelineRefTrigger] for storage.
    *
@@ -879,8 +869,12 @@
     return pipelineTrigger
   }
 
-  private fun storeStageInternal(ctx: DSLContext, stage: StageExecution, executionId: String? = null) {
->>>>>>> cc93ecea
+  private fun storeStageInternal(
+    ctx: DSLContext,
+    stage: StageExecution,
+    executionId: String? = null,
+    notifyListener: Boolean = false
+  ) {
     val stageTable = stage.execution.type.stagesTableName
     val table = stage.execution.type.tableName
     val body = mapper.writeValueAsString(stage)
