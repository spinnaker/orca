--- conflicted
+++ resolved
@@ -87,11 +87,8 @@
     '${ #stage("First Wait")["status"].toString() == "SUCCESS" }' || String | '${ #stage("First Wait")["status"].toString() == "SUCCESS" }'
     '${ parameters.CONFIG_FOLDER ?: \'\' }' || String | '${ parameters.CONFIG_FOLDER ?: \'\' }'
     ''                || String       | null
-<<<<<<< HEAD
     '* markdown list' || String       | '* markdown list'
-=======
     'noexpand:{"t": "deployment"}' || String   | '{"t": "deployment"}'
->>>>>>> 2f202777
   }
 
 
