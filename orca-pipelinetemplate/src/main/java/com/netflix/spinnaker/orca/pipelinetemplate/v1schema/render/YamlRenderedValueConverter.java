/*
 * Copyright 2017 Netflix, Inc.
 *
 * Licensed under the Apache License, Version 2.0 (the "License");
 * you may not use this file except in compliance with the License.
 * You may obtain a copy of the License at
 *
 *    http://www.apache.org/licenses/LICENSE-2.0
 *
 * Unless required by applicable law or agreed to in writing, software
 * distributed under the License is distributed on an "AS IS" BASIS,
 * WITHOUT WARRANTIES OR CONDITIONS OF ANY KIND, either express or implied.
 * See the License for the specific language governing permissions and
 * limitations under the License.
 */
package com.netflix.spinnaker.orca.pipelinetemplate.v1schema.render;

import com.netflix.spinnaker.orca.pipelinetemplate.exceptions.TemplateRenderException;
import org.slf4j.Logger;
import org.slf4j.LoggerFactory;
import org.yaml.snakeyaml.Yaml;
import org.yaml.snakeyaml.composer.ComposerException;
import org.yaml.snakeyaml.parser.ParserException;

import java.util.Arrays;
import java.util.List;

public class YamlRenderedValueConverter implements RenderedValueConverter {

  private static final List<String> YAML_KEYWORDS = Arrays.asList("yes", "no", "on", "off");

  private final Logger log = LoggerFactory.getLogger(getClass());

  private Yaml yaml;

  public YamlRenderedValueConverter(Yaml yaml) {
    this.yaml = yaml;
  }

  @Override
  public Object convertRenderedValue(String renderedValue) {
    if (containsEL(renderedValue) || isYamlKeyword(renderedValue) || containsYamlParsingExceptions(renderedValue)) {
      return renderedValue;
    }
    if (containsNoExpandMarker(renderedValue)) {
      return trimNoExpandMarker(renderedValue);
    }

    try {
      Object converted = yaml.load(renderedValue);
      if (converted == null || converted instanceof String) {
        return "".equals(converted) || "".equals(renderedValue) ? null : renderedValue;
      }
      return converted;
    } catch (ComposerException ce) {
      throw new TemplateRenderException("template produced invalid yaml", ce);
    } catch (ParserException pe) {
      if (pe.getProblem().contains("expected '<document start>'")) {
        log.info("YAML parser expected start of document, assuming rendered value is desired state");
        return renderedValue;
      }
      throw pe;
    }
  }

  private static boolean containsEL(String renderedValue) {
    return renderedValue.trim().startsWith("${");
  }

  private static boolean isYamlKeyword(String renderedValue) {
    return YAML_KEYWORDS.contains(renderedValue.toLowerCase());
  }

<<<<<<< HEAD
  private static boolean containsYamlParsingExceptions(String renderedValue) {
    return renderedValue != null &&
      renderedValue.startsWith("* "); // A markdown list: YAML will parse this as an alias and fail.
=======
  private static boolean containsNoExpandMarker(String renderedValue) {
    return renderedValue.startsWith("noexpand:");
  }

  private static String trimNoExpandMarker(String renderedValue) {
    return renderedValue.substring("noexpand:".length(), renderedValue.length());
>>>>>>> 2f202777
  }
}<|MERGE_RESOLUTION|>--- conflicted
+++ resolved
@@ -71,17 +71,16 @@
     return YAML_KEYWORDS.contains(renderedValue.toLowerCase());
   }
 
-<<<<<<< HEAD
   private static boolean containsYamlParsingExceptions(String renderedValue) {
     return renderedValue != null &&
       renderedValue.startsWith("* "); // A markdown list: YAML will parse this as an alias and fail.
-=======
+  }
+  
   private static boolean containsNoExpandMarker(String renderedValue) {
     return renderedValue.startsWith("noexpand:");
   }
 
   private static String trimNoExpandMarker(String renderedValue) {
     return renderedValue.substring("noexpand:".length(), renderedValue.length());
->>>>>>> 2f202777
   }
 }