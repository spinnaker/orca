--- conflicted
+++ resolved
@@ -82,11 +82,7 @@
     private String name;
     private String group;
     private String description;
-<<<<<<< HEAD
-    private String type = "object";
-=======
     private String type;
->>>>>>> 5d66215a
     private Object defaultValue;
     private String example;
     private boolean merge = false;
@@ -118,7 +114,7 @@
     }
 
     public String getType() {
-      return Optional.ofNullable(type).orElse("string");
+      return Optional.ofNullable(type).orElse("object");
     }
 
     public void setType(String type) {
