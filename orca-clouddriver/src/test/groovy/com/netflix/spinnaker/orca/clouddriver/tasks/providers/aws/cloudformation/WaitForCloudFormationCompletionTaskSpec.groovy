--- conflicted
+++ resolved
@@ -44,8 +44,8 @@
       'kato.tasks': [[resultObjects: [[stackId: 'stackId']]]]
     ]
     def stage = new Stage(pipeline, 'test', 'test', context)
-<<<<<<< HEAD
     def stack = [
+      stackId: 'stackId',
       stackStatus: status,
       stackStatusReason: statusReason,
       changeSets: [
@@ -56,9 +56,6 @@
         ]
       ]
     ]
-=======
-    def stack = [stackId: 'stackId', stackStatus: status] as Map
->>>>>>> fe0e6218
 
     when:
     def result = waitForCloudFormationCompletionTask.execute(stage)
@@ -152,7 +149,6 @@
     then:
     1 * oortService.getCloudFormationStack('stackId') >> stack
     RuntimeException ex = thrown()
-<<<<<<< HEAD
     ex.message.startsWith(expectedMessage)
 
     where:
@@ -163,11 +159,6 @@
     true        | 'UNKNOWN'           || 'Unexpected stack status'
     true        | 'ROLLBACK_COMPLETE' || 'Change set failed'
     true        | 'FAILED'            || 'Change set failed'
-
-=======
-    ex.message.startsWith("Unexpected stack status")
-    result == null
->>>>>>> fe0e6218
   }
 
   def "should error when clouddriver responds with an error other than 404"() {
