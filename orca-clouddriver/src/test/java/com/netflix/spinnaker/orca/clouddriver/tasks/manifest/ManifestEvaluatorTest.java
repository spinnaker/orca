--- conflicted
+++ resolved
@@ -18,13 +18,10 @@
 
 import static org.assertj.core.api.Assertions.assertThat;
 import static org.assertj.core.api.Assertions.assertThatThrownBy;
-<<<<<<< HEAD
 import static org.junit.jupiter.api.Assertions.assertDoesNotThrow;
 import static org.mockito.ArgumentMatchers.anyBoolean;
 import static org.mockito.ArgumentMatchers.anyMap;
 import static org.mockito.ArgumentMatchers.isNull;
-=======
->>>>>>> 465539da
 import static org.mockito.Mockito.verifyNoInteractions;
 import static org.mockito.Mockito.when;
 
@@ -64,12 +61,9 @@
 
   private final TypedString manifestString =
       new TypedString("{'metadata': {'name': 'my-manifest'}}");
-<<<<<<< HEAD
 
   private final TypedString spelManifestString =
       new TypedString("{\"metadata\": {\"name\": \"${manifest}\"}}");
-=======
->>>>>>> 465539da
 
   private final String manifestsWithEmptyDocument =
       "---\n"
@@ -280,7 +274,6 @@
     ManifestEvaluator.Result result = manifestEvaluator.evaluate(stage, context);
     assertThat(result.getOptionalArtifacts()).isEqualTo(optionalArtifacts);
   }
-<<<<<<< HEAD
 
   @Test
   void shouldThrowExceptionWhenFailedEvaluatingManifestExpressions() {
@@ -349,6 +342,4 @@
 
     assertDoesNotThrow(() -> manifestEvaluator.evaluate(stage, context));
   }
-=======
->>>>>>> 465539da
 }