/*
 * Copyright (c) 2019 Schibsted Media Group.
 *
 * Licensed under the Apache License, Version 2.0 (the "License")
 * you may not use this file except in compliance with the License.
 * You may obtain a copy of the License at
 *
 *   http://www.apache.org/licenses/LICENSE-2.0
 *
 * Unless required by applicable law or agreed to in writing, software
 * distributed under the License is distributed on an "AS IS" BASIS,
 * WITHOUT WARRANTIES OR CONDITIONS OF ANY KIND, either express or implied.
 * See the License for the specific language governing permissions and
 * limitations under the License.
 */
package com.netflix.spinnaker.orca.clouddriver.tasks.providers.aws.cloudformation;

import com.netflix.spinnaker.orca.ExecutionStatus;
import com.netflix.spinnaker.orca.OverridableTimeoutRetryableTask;
import com.netflix.spinnaker.orca.TaskResult;
import com.netflix.spinnaker.orca.clouddriver.OortService;
import com.netflix.spinnaker.orca.pipeline.model.Stage;
import java.util.Collections;
import java.util.List;
import java.util.Map;
import java.util.Optional;
import java.util.concurrent.TimeUnit;
import javax.annotation.Nonnull;
import lombok.extern.slf4j.Slf4j;
import org.springframework.beans.factory.annotation.Autowired;
import org.springframework.http.HttpStatus;
import org.springframework.stereotype.Component;
import retrofit.RetrofitError;

@Slf4j
@Component
public class WaitForCloudFormationCompletionTask implements OverridableTimeoutRetryableTask {

  public static final String TASK_NAME = "waitForCloudFormationCompletion";

  private enum CloudFormationStates {
    NOT_YET_READY,
    CREATE_COMPLETE,
    UPDATE_COMPLETE,
    IN_PROGRESS,
    ROLLBACK_COMPLETE,
    FAILED
  }

  private final long backoffPeriod = TimeUnit.SECONDS.toMillis(10);
  private final long timeout = TimeUnit.HOURS.toMillis(2);

  @Autowired private OortService oortService;

  @Nonnull
  @Override
  public TaskResult execute(@Nonnull Stage stage) {
    try {
      Map task = ((List<Map>) stage.getContext().get("kato.tasks")).iterator().next();
      Map result = ((List<Map>) task.get("resultObjects")).iterator().next();
      String stackId = (String) result.get("stackId");
      Map<String, ?> stack = (Map<String, Object>) oortService.getCloudFormationStack(stackId);
      log.info(
          "Received cloud formation stackId "
              + stackId
              + " with status "
              + stack.get("stackStatus"));
<<<<<<< HEAD
      boolean isChangeSet =
          (boolean) Optional.ofNullable(stage.getContext().get("isChangeSet")).orElse(false);
      log.info("Deploying a CloudFormation ChangeSet for stackId " + stackId + ": " + isChangeSet);
      String status =
          isChangeSet
              ? getChangeSetInfo(stack, stage.getContext(), "status")
              : getStackInfo(stack, "stackStatus");
      if (isComplete(status) || isEmptyChangeSet(stage, stack)) {
        return TaskResult.SUCCEEDED;
      } else if (isInProgress(status)) {
=======
      if (isComplete(stack.get("stackStatus"))) {
        return TaskResult.builder(ExecutionStatus.SUCCEEDED).outputs(stack).build();
      } else if (isInProgress(stack.get("stackStatus"))) {
>>>>>>> fe0e6218
        return TaskResult.RUNNING;
      } else if (isFailed(status)) {
        String statusReason =
            isChangeSet
                ? getChangeSetInfo(stack, stage.getContext(), "statusReason")
                : getStackInfo(stack, "stackStatusReason");
        log.info("Cloud formation stack failed to completed. Status: " + statusReason);
        throw new RuntimeException(statusReason);
      }
      throw new RuntimeException("Unexpected stack status: " + stack.get("stackStatus"));
    } catch (RetrofitError e) {
      if (e.getResponse().getStatus() == HttpStatus.NOT_FOUND.value()) {
        // The cache might not be up to date, try in the next iteration.
        return TaskResult.RUNNING;
      } else {
        log.error("Error retrieving cloud formation stack", e);
        throw new RuntimeException(e.getMessage());
      }
    }
  }

  @Override
  public long getBackoffPeriod() {
    return backoffPeriod;
  }

  @Override
  public long getTimeout() {
    return timeout;
  }

  private String getStackInfo(Map stack, String field) {
    return (String) stack.get(field);
  }

  private String getChangeSetInfo(Map stack, Map context, String field) {
    String changeSetName = (String) context.get("changeSetName");
    log.debug("Getting change set status from stack for changeset {}: {}", changeSetName, stack);
    return Optional.ofNullable((List<Map<String, ?>>) stack.get("changeSets"))
        .orElse(Collections.emptyList()).stream()
        .filter(changeSet -> changeSet.get("name").equals(changeSetName))
        .findFirst()
        .map(changeSet -> (String) changeSet.get(field))
        .orElse(CloudFormationStates.NOT_YET_READY.toString());
  }

  private boolean isEmptyChangeSet(Stage stage, Map<String, ?> stack) {
    if ((boolean) Optional.ofNullable(stage.getContext().get("isChangeSet")).orElse(false)) {
      String status = getChangeSetInfo(stack, stage.getContext(), "status");
      String statusReason = getChangeSetInfo(stack, stage.getContext(), "statusReason");
      return status.equals(CloudFormationStates.FAILED.toString())
          && statusReason.startsWith("The submitted information didn't contain changes");
    } else {
      return false;
    }
  }

  private boolean isComplete(Object status) {
    if (status instanceof String) {
      return ((String) status).endsWith(CloudFormationStates.CREATE_COMPLETE.toString())
          || ((String) status).endsWith(CloudFormationStates.UPDATE_COMPLETE.toString());
    } else {
      return false;
    }
  }

  private boolean isInProgress(Object status) {
    if (status instanceof String) {
      return ((String) status).endsWith(CloudFormationStates.IN_PROGRESS.toString())
          || ((String) status).endsWith(CloudFormationStates.NOT_YET_READY.toString());
    } else {
      return false;
    }
  }

  private boolean isFailed(Object status) {
    if (status instanceof String) {
      return ((String) status).endsWith(CloudFormationStates.ROLLBACK_COMPLETE.toString())
          || ((String) status).endsWith(CloudFormationStates.FAILED.toString());
    } else {
      return false;
    }
  }
}<|MERGE_RESOLUTION|>--- conflicted
+++ resolved
@@ -65,7 +65,6 @@
               + stackId
               + " with status "
               + stack.get("stackStatus"));
-<<<<<<< HEAD
       boolean isChangeSet =
           (boolean) Optional.ofNullable(stage.getContext().get("isChangeSet")).orElse(false);
       log.info("Deploying a CloudFormation ChangeSet for stackId " + stackId + ": " + isChangeSet);
@@ -74,13 +73,8 @@
               ? getChangeSetInfo(stack, stage.getContext(), "status")
               : getStackInfo(stack, "stackStatus");
       if (isComplete(status) || isEmptyChangeSet(stage, stack)) {
-        return TaskResult.SUCCEEDED;
+        return TaskResult.builder(ExecutionStatus.SUCCEEDED).outputs(stack).build();
       } else if (isInProgress(status)) {
-=======
-      if (isComplete(stack.get("stackStatus"))) {
-        return TaskResult.builder(ExecutionStatus.SUCCEEDED).outputs(stack).build();
-      } else if (isInProgress(stack.get("stackStatus"))) {
->>>>>>> fe0e6218
         return TaskResult.RUNNING;
       } else if (isFailed(status)) {
         String statusReason =
