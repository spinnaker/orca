--- conflicted
+++ resolved
@@ -40,7 +40,6 @@
         .withTask("monitorCloudFormation", MonitorKatoTask.class)
         .withTask("forceRefreshCache", CloudFormationForceCacheRefreshTask.class)
         .withTask("waitForCloudFormationCompletion", WaitForCloudFormationCompletionTask.class);
-<<<<<<< HEAD
 
     if ((boolean) Optional.ofNullable(stage.getContext().get("isChangeSet")).orElse(false)) {
       builder.withTask("deleteCloudFormationChangeSet", DeleteCloudFormationChangeSetTask.class);
@@ -56,11 +55,6 @@
             .withTask("forceRefreshCache", CloudFormationForceCacheRefreshTask.class)
             .withTask("waitForCloudFormationCompletion", WaitForCloudFormationCompletionTask.class);
       }
-=======
-    if ((boolean) Optional.ofNullable(stage.getContext().get("isChangeSet")).orElse(false)) {
-      builder.withTask("deleteCloudFormationChangeSet", DeleteCloudFormationChangeSetTask.class);
-      builder.withTask("monitorDeleteCloudFormationChangeSet", MonitorKatoTask.class);
->>>>>>> 35d5f56f
     }
   }
 }