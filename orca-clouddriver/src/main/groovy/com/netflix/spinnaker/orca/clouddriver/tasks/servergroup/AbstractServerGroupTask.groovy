--- conflicted
+++ resolved
@@ -65,14 +65,10 @@
     String cloudProvider = getCloudProvider(stage)
     String account = getCredentials(stage)
     def operation = convert(stage)
-<<<<<<< HEAD
     Moniker moniker = convertMoniker(stage)
-    validateClusterStatus(operation, moniker)
-=======
     retrySupport.retry({
-      validateClusterStatus(operation)
+      validateClusterStatus(operation, moniker)
     }, 6, 5000, false) // retry for up to 30 seconds
->>>>>>> 6eac4021
     if (!operation) {
       // nothing to do but succeed
       return new TaskResult(ExecutionStatus.SUCCEEDED)
