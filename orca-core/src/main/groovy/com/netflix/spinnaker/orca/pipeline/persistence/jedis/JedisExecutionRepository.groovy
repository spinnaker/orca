package com.netflix.spinnaker.orca.pipeline.persistence.jedis

<<<<<<< HEAD
=======
import com.netflix.spinnaker.orca.batch.StageBuilder
import com.netflix.spinnaker.orca.pipeline.LinearStage
import com.netflix.spinnaker.orca.pipeline.persistence.ExecutionRepository.ExecutionCriteria
import com.netflix.spinnaker.orca.pipeline.util.StageNavigator
import redis.clients.jedis.Response

>>>>>>> c6737152
import java.util.function.Function
import com.fasterxml.jackson.core.type.TypeReference
import com.fasterxml.jackson.databind.ObjectMapper
import com.netflix.spectator.api.Registry
import com.netflix.spinnaker.orca.ExecutionStatus
import com.netflix.spinnaker.orca.config.OrcaConfiguration
import com.netflix.spinnaker.orca.jackson.OrcaObjectMapper
import com.netflix.spinnaker.orca.pipeline.model.*
import com.netflix.spinnaker.orca.pipeline.persistence.ExecutionNotFoundException
import com.netflix.spinnaker.orca.pipeline.persistence.ExecutionRepository
import com.netflix.spinnaker.orca.pipeline.persistence.ExecutionRepository.ExecutionCriteria
import groovy.transform.CompileDynamic
import groovy.transform.CompileStatic
import groovy.util.logging.Slf4j
import org.springframework.beans.factory.annotation.Autowired
import org.springframework.beans.factory.annotation.Value
import org.springframework.scheduling.concurrent.ThreadPoolTaskExecutor
import org.springframework.stereotype.Component
import redis.clients.jedis.Jedis
import redis.clients.jedis.JedisCommands
import redis.clients.jedis.Response
import redis.clients.util.Pool
import rx.Observable
import rx.Scheduler
import rx.functions.Func1
import rx.schedulers.Schedulers
import static com.google.common.base.Predicates.notNull
import static com.google.common.collect.Maps.filterValues
import static java.lang.System.currentTimeMillis

@Component
@Slf4j
@CompileStatic
class JedisExecutionRepository implements ExecutionRepository {

  private static final TypeReference<List<Task>> LIST_OF_TASKS = new TypeReference<List<Task>>() {}
  private static final TypeReference<Map<String, Object>> MAP_STRING_TO_OBJECT = new TypeReference<Map<String, Object>>() {
  }
  private final Pool<Jedis> jedisPool
  private final ObjectMapper mapper = new OrcaObjectMapper()
  private final int chunkSize
  private final Scheduler queryAllScheduler
  private final Scheduler queryByAppScheduler

  @Autowired
  StageNavigator stageNavigator

  @Autowired
  JedisExecutionRepository(
    Registry registry,
    Pool<Jedis> jedisPool,
    @Value('${threadPool.executionRepository:150}') int threadPoolSize,
    @Value('${chunkSize.executionRepository:75}') int threadPoolChunkSize
  ) {
    this(
      jedisPool,
      Schedulers.from(newFixedThreadPool(registry, 10, "QueryAll")),
      Schedulers.from(newFixedThreadPool(registry, threadPoolSize, "QueryByApp")),
      threadPoolChunkSize
    )
  }

  JedisExecutionRepository(
    Pool<Jedis> jedisPool,
    Scheduler queryAllScheduler,
    Scheduler queryByAppScheduler,
    int threadPoolChunkSize
  ) {
    this.jedisPool = jedisPool
    this.queryAllScheduler = queryAllScheduler
    this.queryByAppScheduler = queryByAppScheduler
    this.chunkSize = threadPoolChunkSize
  }

  @Override
  void store(Orchestration orchestration) {
    withJedis { Jedis jedis ->
      storeExecutionInternal(jedis, orchestration)
    }
  }

  @Override
  void store(Pipeline pipeline) {
    withJedis { Jedis jedis ->
      storeExecutionInternal(jedis, pipeline)
      jedis.zadd(executionsByPipelineKey(pipeline.pipelineConfigId), pipeline.buildTime, pipeline.id)
    }
  }

  @Override
  void storeExecutionContext(String id, Map<String, Object> context) {
    withJedis { Jedis jedis ->
      String key
      if (jedis.exists("pipeline:$id")) {
        key = "pipeline:$id"
      } else if (jedis.exists("orchestration:$id")) {
        key = "orchestration:$id"
      } else {
        throw new ExecutionNotFoundException("No execution found with id $id")
      }

      jedis.hset(key, "context", mapper.writeValueAsString(context))
    }
  }

  @Override
  void cancel(String id) {
    withJedis { Jedis jedis ->
      String key
      if (jedis.exists("pipeline:$id")) {
        key = "pipeline:$id"
      } else if (jedis.exists("orchestration:$id")) {
        key = "orchestration:$id"
      } else {
        throw new ExecutionNotFoundException("No execution found with id $id")
      }
      def data = [canceled: "true"]
      def currentStatus = ExecutionStatus.valueOf(jedis.hget(key, "status"))
      if (currentStatus == ExecutionStatus.NOT_STARTED) {
        data.status = ExecutionStatus.CANCELED.name()
      }
      jedis.hmset(key, data)
    }
  }

  @Override
  boolean isCanceled(String id) {
    withJedis { Jedis jedis ->
      String key
      if (jedis.exists("pipeline:$id")) {
        key = "pipeline:$id"
      } else if (jedis.exists("orchestration:$id")) {
        key = "orchestration:$id"
      } else {
        throw new ExecutionNotFoundException("No execution found with id $id")
      }
      Boolean.valueOf(jedis.hget(key, "canceled"))
    }
  }

  @Override
  void updateStatus(String id, ExecutionStatus status) {
    withJedis {Jedis jedis->
      String key
      if (jedis.exists("pipeline:$id")) {
        key = "pipeline:$id"
      } else if (jedis.exists("orchestration:$id")) {
        key = "orchestration:$id"
      } else {
        throw new ExecutionNotFoundException("No execution found with id $id")
      }
      Map<String, String> map = [status: status.name()]
      if (status == ExecutionStatus.RUNNING) {
        map.startTime = String.valueOf(currentTimeMillis())
      } else if (status.complete) {
        map.endTime = String.valueOf(currentTimeMillis())
      }
      jedis.hmset(key, map)
    }
  }

  @Override
  void storeStage(PipelineStage stage) {
    withJedis { Jedis jedis ->
      storeStageInternal(jedis, Pipeline, stage)
    }
  }

  @Override
  void storeStage(Stage stage) {
    if (stage instanceof OrchestrationStage) {
      storeStage((OrchestrationStage) stage)
    } else {
      storeStage((PipelineStage) stage)
    }
  }

  @Override
  void storeStage(OrchestrationStage stage) {
    withJedis { Jedis jedis ->
      storeStageInternal(jedis, Orchestration, stage)
    }
  }

  @Override
  Pipeline retrievePipeline(String id) {
    withJedis { Jedis jedis ->
      retrieveInternal(jedis, Pipeline, id)
    }
  }

  @Override
  void deletePipeline(String id) {
    withJedis { Jedis jedis ->
      deleteInternal(jedis, Pipeline, id)
    }
  }

  @Override
  Observable<Pipeline> retrievePipelines() {
    all(Pipeline)
  }

  @Override
  Observable<Pipeline> retrievePipelinesForApplication(String application) {
    allForApplication(Pipeline, application)
  }

  @Override
  @CompileDynamic
  Observable<Pipeline> retrievePipelinesForPipelineConfigId(String pipelineConfigId,
                                                            ExecutionCriteria criteria) {
    def filteredPipelineIds = null as List<String>
    if (criteria.statuses) {
      filteredPipelineIds = []
      withJedis { Jedis jedis ->
        def pipelineKeys = jedis.zrevrange(executionsByPipelineKey(pipelineConfigId), 0, -1)
        def allowedExecutionStatuses = criteria.statuses*.toString() as Set<String>

        def pipeline = jedis.pipelined()
        def fetches = pipelineKeys.collect { pipeline.hget("pipeline:${it}" as String, "status") }
        pipeline.sync()

        fetches.eachWithIndex { Response<String> entry, int index ->
          if (allowedExecutionStatuses.contains(entry.get())) {
            filteredPipelineIds << pipelineKeys[index]
          }
        }
      }

      filteredPipelineIds = filteredPipelineIds.subList(0, Math.min(criteria.limit, filteredPipelineIds.size()))
    }

    return retrieveObservable(Pipeline, executionsByPipelineKey(pipelineConfigId), new Func1<String, Iterable<String>>() {
      @Override
      Iterable<String> call(String key) {
        withJedis { Jedis jedis ->
          return filteredPipelineIds != null ? filteredPipelineIds : jedis.zrevrange(key, 0, (criteria.limit - 1))
        }
      }
    }, queryByAppScheduler)
  }

  @Override
  Orchestration retrieveOrchestration(String id) {
    withJedis { Jedis jedis ->
      retrieveInternal(jedis, Orchestration, id)
    }
  }

  @Override
  void deleteOrchestration(String id) {
    withJedis { Jedis jedis ->
      deleteInternal(jedis, Orchestration, id)
    }
  }

  @Override
  Observable<Orchestration> retrieveOrchestrations() {
    all(Orchestration)
  }

  @Override
  @CompileDynamic
  Observable<Orchestration> retrieveOrchestrationsForApplication(String application, ExecutionCriteria criteria) {
    def allOrchestrationsKey = appKey(Orchestration, application)
    def filteredOrchestrationIds = null as List<String>
    if (criteria.statuses) {
      filteredOrchestrationIds = []
      withJedis { Jedis jedis ->
        def orchestrationKeys = jedis.smembers(allOrchestrationsKey) as List<String>
        def allowedExecutionStatuses = criteria.statuses*.toString() as Set<String>

        def pipeline = jedis.pipelined()
        def fetches = orchestrationKeys.collect { pipeline.hget("orchestration:${it}" as String, "status") }
        pipeline.sync()

        fetches.eachWithIndex { Response<String> entry, int index ->
          if (allowedExecutionStatuses.contains(entry.get())) {
            filteredOrchestrationIds << orchestrationKeys[index]
          }
        }
      }
    }

    return retrieveObservable(Orchestration, allOrchestrationsKey, new Func1<String, Iterable<String>>() {
      @Override
      Iterable<String> call(String key) {
        withJedis { Jedis jedis ->
          return filteredOrchestrationIds != null ? filteredOrchestrationIds : jedis.smembers(key)
        }
      }
    }, queryByAppScheduler)
  }

  private void storeExecutionInternal(JedisCommands jedis, Execution execution) {
    def prefix = execution.getClass().simpleName.toLowerCase()

    if (!execution.id) {
      execution.id = UUID.randomUUID().toString()
      jedis.sadd(alljobsKey(execution.getClass()), execution.id)
      def appKey = appKey(execution.getClass(), execution.application)
      jedis.sadd(appKey, execution.id)
    }

    String key = "${prefix}:$execution.id"

    Map<String, String> map = [
      application      : execution.application,
      appConfig        : mapper.writeValueAsString(execution.appConfig),
      canceled         : String.valueOf(execution.canceled),
      parallel         : String.valueOf(execution.parallel),
      limitConcurrent  : String.valueOf(execution.limitConcurrent),
      buildTime        : Long.toString(execution.buildTime ?: 0L),
      // TODO: modify these lines once we eliminate dynamic time properties
      startTime        : (execution.executionStartTime ?: execution.startTime)?.toString(),
      endTime          : (execution.executionEndTime ?: execution.endTime)?.toString(),
      executingInstance: execution.executingInstance,
      status           : execution.executionStatus?.name(),
      authentication   : mapper.writeValueAsString(execution.authentication)
    ]
    // TODO: store separately? Seems crazy to be using a hash rather than a set
    map.stageIndex = execution.stages.id.join(",")
    execution.stages.each { stage ->
      map.putAll(serializeStage(stage))
    }
    if (execution instanceof Pipeline) {
      map.name = execution.name
      map.pipelineConfigId = execution.pipelineConfigId
      map.trigger = mapper.writeValueAsString(execution.trigger)
      map.notifications = mapper.writeValueAsString(execution.notifications)
      map.initialConfig = mapper.writeValueAsString(execution.initialConfig)
    } else if (execution instanceof Orchestration) {
      map.description = execution.description
    }

    jedis.hdel(key, "config")
    jedis.hmset(key, filterValues(map, notNull()))
  }

  private Map<String, String> serializeStage(Stage stage) {
    Map<String, String> map = [:]
    map["stage.${stage.id}.refId".toString()] = stage.refId
    map["stage.${stage.id}.type".toString()] = stage.type
    map["stage.${stage.id}.name".toString()] = stage.name
    map["stage.${stage.id}.startTime".toString()] = stage.startTime?.toString()
    map["stage.${stage.id}.endTime".toString()] = stage.endTime?.toString()
    map["stage.${stage.id}.status".toString()] = stage.status.name()
    map["stage.${stage.id}.initializationStage".toString()] = String.valueOf(stage.initializationStage)
    map["stage.${stage.id}.syntheticStageOwner".toString()] = stage.syntheticStageOwner?.name()
    map["stage.${stage.id}.parentStageId".toString()] = stage.parentStageId
    map["stage.${stage.id}.requisiteStageRefIds".toString()] = stage.requisiteStageRefIds?.join(",")
    map["stage.${stage.id}.scheduledTime".toString()] = String.valueOf(stage.scheduledTime)
    map["stage.${stage.id}.context".toString()] = mapper.writeValueAsString(stage.context)
    map["stage.${stage.id}.tasks".toString()] = mapper.writeValueAsString(stage.tasks)
    return map
  }

  private <T extends Execution> void storeStageInternal(Jedis jedis, Class<T> type, Stage<T> stage) {
    def prefix = type.simpleName.toLowerCase()
    def key = "$prefix:$stage.execution.id"
    jedis.hmset(key, filterValues(serializeStage(stage), notNull()))
  }

  @CompileDynamic
  private <T extends Execution> T retrieveInternal(Jedis jedis, Class<T> type, String id) throws ExecutionNotFoundException {
    def prefix = type.simpleName.toLowerCase()
    def key = "$prefix:$id"
    if (jedis.exists(key)) {
      Map<String, String> map = jedis.hgetAll(key)
      def execution = type.newInstance()
      execution.id = id
      execution.application = map.application
      execution.appConfig.putAll(mapper.readValue(map.appConfig, Map))
      execution.context.putAll(map.context ? mapper.readValue(map.context, Map) : [:])
      execution.canceled = Boolean.parseBoolean(map.canceled)
      execution.parallel = Boolean.parseBoolean(map.parallel)
      execution.limitConcurrent = Boolean.parseBoolean(map.limitConcurrent)
      execution.buildTime = map.buildTime?.toLong()
      execution.executionStartTime = map.startTime?.toLong()
      execution.executionEndTime = map.endTime?.toLong()
      execution.executingInstance = map.executingInstance
      execution.executionStatus = map.status ? ExecutionStatus.valueOf(map.status) : null
      execution.authentication = mapper.readValue(map.authentication, Execution.AuthenticationDetails)
      def stageIds = map.stageIndex.tokenize(",")
      stageIds.each { stageId ->
        def stage = execution instanceof Pipeline ? new PipelineStage() : new OrchestrationStage()
        stage.stageNavigator = stageNavigator
        stage.id = stageId
        stage.refId = map["stage.${stageId}.refId".toString()]
        stage.type = map["stage.${stageId}.type".toString()]
        stage.name = map["stage.${stageId}.name".toString()]
        stage.startTime = map["stage.${stageId}.startTime".toString()]?.toLong()
        stage.endTime = map["stage.${stageId}.endTime".toString()]?.toLong()
        stage.status = ExecutionStatus.valueOf(map["stage.${stageId}.status".toString()])
        stage.initializationStage = map["stage.${stageId}.initializationStage".toString()].toBoolean()
        stage.syntheticStageOwner = map["stage.${stageId}.syntheticStageOwner".toString()] ? Stage.SyntheticStageOwner.valueOf(map["stage.${stageId}.syntheticStageOwner".toString()]) : null
        stage.parentStageId = map["stage.${stageId}.parentStageId".toString()]
        stage.requisiteStageRefIds = map["stage.${stageId}.requisiteStageRefIds".toString()]?.tokenize(",")
        stage.scheduledTime = map["stage.${stageId}.scheduledTime".toString()]?.toLong()
        stage.context = mapper.readValue(map["stage.${stageId}.context".toString()], MAP_STRING_TO_OBJECT)
        stage.tasks = mapper.readValue(map["stage.${stageId}.tasks".toString()], LIST_OF_TASKS)
        stage.execution = execution
        execution.stages << stage
      }
      if (execution instanceof Pipeline) {
        execution.name = map.name
        execution.pipelineConfigId = map.pipelineConfigId
        execution.trigger.putAll(mapper.readValue(map.trigger, Map))
        execution.notifications.addAll(mapper.readValue(map.notifications, List))
        execution.initialConfig.putAll(mapper.readValue(map.initialConfig, Map))
      } else if (execution instanceof Orchestration) {
        execution.description = map.description
      }
      return execution
    } else {
      throw new ExecutionNotFoundException("No ${type.simpleName} found for $id")
    }
  }

  @Deprecated
  @CompileDynamic
  private <T extends Execution> T sortStages(JedisCommands jedis, T execution, Class<T> type) {
    List<Stage<T>> reorderedStages = []

    def childStagesByParentStageId = execution.stages.findAll { it.parentStageId != null }.groupBy { it.parentStageId }
    execution.stages.findAll { it.parentStageId == null }.each { Stage<T> parentStage ->
      reorderedStages << parentStage

      def children = childStagesByParentStageId[parentStage.id] ?: []
      while (!children.isEmpty()) {
        def child = children.remove(0)
        children.addAll(0, childStagesByParentStageId[child.id] ?: [])
        reorderedStages << child
      }
    }

    List<Stage<T>> retrievedStages = retrieveStages(jedis, type, reorderedStages.collect { it.id })
    def retrievedStagesById = retrievedStages.findAll { it?.id }.groupBy { it.id } as Map<String, Stage>
    execution.stages = reorderedStages.collect {
      def explicitStage = retrievedStagesById[it.id] ? retrievedStagesById[it.id][0] : it
      explicitStage.execution = execution
      return explicitStage
    }
    return execution
  }

  @Deprecated
  private <T extends Execution> List<Stage<T>> retrieveStages(Jedis jedis, Class<T> type, List<String> ids) {
    def pipeline = jedis.pipelined()
    ids.each { id ->
      pipeline.hget("${type.simpleName.toLowerCase()}:stage:${id}", "config")
    }
    def results = pipeline.syncAndReturnAll()
    return results.collect { it ? mapper.readValue(it as String, Stage) : null }
  }

  private <T extends Execution> void deleteInternal(Jedis jedis, Class<T> type, String id) {
    def prefix = type.simpleName.toLowerCase()
    def key = "$prefix:$id"
    try {
      def application = jedis.hget(key, "application")
      def appKey = appKey(type, application)
      jedis.srem(appKey, id)

      if (type == Pipeline) {
        def pipelineConfigId = jedis.hget(key, "pipelineConfigId")
        jedis.zrem(executionsByPipelineKey(pipelineConfigId), id)
      }
    } catch (ExecutionNotFoundException ignored) {
      // do nothing
    } finally {
      jedis.del(key)
      jedis.srem(alljobsKey(type), id)
    }
  }

  private <T extends Execution> Observable<T> all(Class<T> type) {
    retrieveObservable(type, alljobsKey(type), queryAllScheduler)
  }

  private <T extends Execution> Observable<T> allForApplication(Class<T> type, String application) {
    retrieveObservable(type, appKey(type, application), queryByAppScheduler)
  }

  @CompileDynamic
  private <T extends Execution> Observable<T> retrieveObservable(Class<T> type, String lookupKey, Scheduler scheduler) {
    return retrieveObservable(type, lookupKey, new Func1<String, Iterable<String>>() {
      @Override
      Iterable<String> call(String key) {
        withJedis { Jedis jedis ->
          return jedis.smembers(key)
        }
      }
    }, scheduler)
  }

  @CompileDynamic
  private <T extends Execution> Observable<T> retrieveObservable(Class<T> type, String lookupKey, Func1<String, Iterable<String>> lookupKeyFetcher, Scheduler scheduler) {
    Observable
      .just(lookupKey)
      .flatMapIterable(lookupKeyFetcher)
      .buffer(chunkSize)
      .flatMap { Collection<String> ids ->
      Observable
        .from(ids)
        .flatMap { String executionId ->
        withJedis { Jedis jedis ->
          try {
            return Observable.just(retrieveInternal(jedis, type, executionId))
          } catch (ExecutionNotFoundException ignored) {
            log.info("Execution (${executionId}) does not exist")
            if (jedis.type(lookupKey) == "zset") {
              jedis.zrem(lookupKey, executionId)
            } else {
              jedis.srem(lookupKey, executionId)
            }
          } catch (Exception e) {
            log.error("Failed to retrieve execution '${executionId}', message: ${e.message}", e)
          }
          return Observable.empty()
        }
      }
      .subscribeOn(scheduler)
    }
  }

  private String alljobsKey(Class type) {
    "allJobs:${type.simpleName.toLowerCase()}"
  }

  private String appKey(Class type, String app) {
    "${type.simpleName.toLowerCase()}:app:${app}"
  }

  static String executionsByPipelineKey(String pipelineConfigId) {
    pipelineConfigId = pipelineConfigId ?: "---"
    "pipeline:executions:$pipelineConfigId"
  }

  private <T> T withJedis(Function<Jedis, T> action) {
    jedisPool.resource.withCloseable(action.&apply)
  }

  private static ThreadPoolTaskExecutor newFixedThreadPool(Registry registry,
                                                           int threadPoolSize,
                                                           String threadPoolName) {
    def executor = new ThreadPoolTaskExecutor(maxPoolSize: threadPoolSize, corePoolSize: threadPoolSize)
    executor.afterPropertiesSet()
    return OrcaConfiguration.applyThreadPoolMetrics(registry, executor, threadPoolName)
  }
}<|MERGE_RESOLUTION|>--- conflicted
+++ resolved
@@ -1,14 +1,5 @@
 package com.netflix.spinnaker.orca.pipeline.persistence.jedis
 
-<<<<<<< HEAD
-=======
-import com.netflix.spinnaker.orca.batch.StageBuilder
-import com.netflix.spinnaker.orca.pipeline.LinearStage
-import com.netflix.spinnaker.orca.pipeline.persistence.ExecutionRepository.ExecutionCriteria
-import com.netflix.spinnaker.orca.pipeline.util.StageNavigator
-import redis.clients.jedis.Response
-
->>>>>>> c6737152
 import java.util.function.Function
 import com.fasterxml.jackson.core.type.TypeReference
 import com.fasterxml.jackson.databind.ObjectMapper
@@ -20,6 +11,7 @@
 import com.netflix.spinnaker.orca.pipeline.persistence.ExecutionNotFoundException
 import com.netflix.spinnaker.orca.pipeline.persistence.ExecutionRepository
 import com.netflix.spinnaker.orca.pipeline.persistence.ExecutionRepository.ExecutionCriteria
+import com.netflix.spinnaker.orca.pipeline.util.StageNavigator
 import groovy.transform.CompileDynamic
 import groovy.transform.CompileStatic
 import groovy.util.logging.Slf4j
@@ -45,8 +37,7 @@
 class JedisExecutionRepository implements ExecutionRepository {
 
   private static final TypeReference<List<Task>> LIST_OF_TASKS = new TypeReference<List<Task>>() {}
-  private static final TypeReference<Map<String, Object>> MAP_STRING_TO_OBJECT = new TypeReference<Map<String, Object>>() {
-  }
+  private static final TypeReference<Map<String, Object>> MAP_STRING_TO_OBJECT = new TypeReference<Map<String, Object>>() {}
   private final Pool<Jedis> jedisPool
   private final ObjectMapper mapper = new OrcaObjectMapper()
   private final int chunkSize
@@ -151,7 +142,7 @@
 
   @Override
   void updateStatus(String id, ExecutionStatus status) {
-    withJedis {Jedis jedis->
+    withJedis { Jedis jedis ->
       String key
       if (jedis.exists("pipeline:$id")) {
         key = "pipeline:$id"
@@ -229,7 +220,9 @@
         def allowedExecutionStatuses = criteria.statuses*.toString() as Set<String>
 
         def pipeline = jedis.pipelined()
-        def fetches = pipelineKeys.collect { pipeline.hget("pipeline:${it}" as String, "status") }
+        def fetches = pipelineKeys.collect {
+          pipeline.hget("pipeline:${it}" as String, "status")
+        }
         pipeline.sync()
 
         fetches.eachWithIndex { Response<String> entry, int index ->
@@ -283,7 +276,9 @@
         def allowedExecutionStatuses = criteria.statuses*.toString() as Set<String>
 
         def pipeline = jedis.pipelined()
-        def fetches = orchestrationKeys.collect { pipeline.hget("orchestration:${it}" as String, "status") }
+        def fetches = orchestrationKeys.collect {
+          pipeline.hget("orchestration:${it}" as String, "status")
+        }
         pipeline.sync()
 
         fetches.eachWithIndex { Response<String> entry, int index ->
@@ -434,8 +429,12 @@
   private <T extends Execution> T sortStages(JedisCommands jedis, T execution, Class<T> type) {
     List<Stage<T>> reorderedStages = []
 
-    def childStagesByParentStageId = execution.stages.findAll { it.parentStageId != null }.groupBy { it.parentStageId }
-    execution.stages.findAll { it.parentStageId == null }.each { Stage<T> parentStage ->
+    def childStagesByParentStageId = execution.stages.findAll {
+      it.parentStageId != null
+    }.groupBy { it.parentStageId }
+    execution.stages.findAll {
+      it.parentStageId == null
+    }.each { Stage<T> parentStage ->
       reorderedStages << parentStage
 
       def children = childStagesByParentStageId[parentStage.id] ?: []
@@ -446,8 +445,12 @@
       }
     }
 
-    List<Stage<T>> retrievedStages = retrieveStages(jedis, type, reorderedStages.collect { it.id })
-    def retrievedStagesById = retrievedStages.findAll { it?.id }.groupBy { it.id } as Map<String, Stage>
+    List<Stage<T>> retrievedStages = retrieveStages(jedis, type, reorderedStages.collect {
+      it.id
+    })
+    def retrievedStagesById = retrievedStages.findAll { it?.id }.groupBy {
+      it.id
+    } as Map<String, Stage>
     execution.stages = reorderedStages.collect {
       def explicitStage = retrievedStagesById[it.id] ? retrievedStagesById[it.id][0] : it
       explicitStage.execution = execution
