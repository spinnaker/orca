--- conflicted
+++ resolved
@@ -21,7 +21,6 @@
 import static java.util.Collections.emptyList;
 import static org.apache.commons.lang3.StringUtils.isEmpty;
 
-import com.fasterxml.jackson.core.JsonProcessingException;
 import com.fasterxml.jackson.core.type.TypeReference;
 import com.fasterxml.jackson.databind.ObjectMapper;
 import com.google.common.collect.ImmutableList;
@@ -226,55 +225,6 @@
 
   public void resolveArtifacts(@Nonnull Map pipeline) {
     Map<String, Object> trigger = (Map<String, Object>) pipeline.get("trigger");
-<<<<<<< HEAD
-
-    List<?> originalExpectedArtifacts =
-        Optional.ofNullable((List<?>) pipeline.get("expectedArtifacts")).orElse(emptyList());
-
-    List<ExpectedArtifact> expectedArtifacts =
-        originalExpectedArtifacts.stream()
-            .map(it -> objectMapper.convertValue(it, ExpectedArtifact.class))
-            .collect(toList());
-
-    List<Artifact> receivedArtifactsFromPipeline =
-        Optional.ofNullable((List<?>) pipeline.get("receivedArtifacts"))
-            .map(
-                list ->
-                    list.stream()
-                        .map(it -> objectMapper.convertValue(it, Artifact.class))
-                        .collect(toList()))
-            .orElse(emptyList());
-    List<Artifact> artifactsFromTrigger =
-        Optional.ofNullable((List<?>) trigger.get("artifacts"))
-            .map(
-                list ->
-                    list.stream()
-                        .map(it -> objectMapper.convertValue(it, Artifact.class))
-                        .collect(toList()))
-            .orElse(emptyList());
-
-    List<Artifact> receivedArtifacts =
-        Stream.concat(receivedArtifactsFromPipeline.stream(), artifactsFromTrigger.stream())
-            .distinct()
-            .collect(toList());
-
-    if (expectedArtifacts.isEmpty()) {
-      try {
-        trigger.put(
-            "artifacts",
-            objectMapper.readValue(objectMapper.writeValueAsString(receivedArtifacts), List.class));
-      } catch (IOException e) {
-        log.warn("Failure storing received artifacts: {}", e.getMessage(), e);
-      }
-      return;
-    }
-
-    List<Artifact> priorArtifacts = getPriorArtifacts(pipeline);
-    LinkedHashSet<Artifact> resolvedArtifacts =
-        resolveExpectedArtifacts(expectedArtifacts, receivedArtifacts, priorArtifacts, true);
-    LinkedHashSet<Artifact> allArtifacts = new LinkedHashSet<>(receivedArtifacts);
-    allArtifacts.addAll(resolvedArtifacts);
-=======
     ImmutableList<ExpectedArtifact> expectedArtifacts =
         Optional.ofNullable((List<?>) pipeline.get("expectedArtifacts")).orElse(emptyList())
             .stream()
@@ -302,7 +252,6 @@
             .addAll(receivedArtifacts)
             .addAll(resolveResult.getResolvedArtifacts())
             .build();
->>>>>>> 20eb376d
 
     try {
       trigger.put(
@@ -318,39 +267,10 @@
           objectMapper.readValue(
               objectMapper.writeValueAsString(resolveResult.getResolvedExpectedArtifacts()),
               List.class)); // Add the actual expectedArtifacts we included in the ids.
-
-      updateExpectedArtifacts(originalExpectedArtifacts, expectedArtifacts);
     } catch (IOException e) {
       throw new ArtifactResolutionException(
           "Failed to store artifacts in trigger: " + e.getMessage(), e);
     }
-  }
-
-  private void updateExpectedArtifacts(
-      List<?> originalExpectedArtifacts, List<ExpectedArtifact> updatedExpectedArtifacts)
-      throws JsonProcessingException {
-
-    for (Object artifact : originalExpectedArtifacts) {
-      if (artifact instanceof ExpectedArtifact) {
-        ExpectedArtifact ea = (ExpectedArtifact) artifact;
-        ea.setBoundArtifact(
-            findExpectedArtifactById(updatedExpectedArtifacts, ea.getId()).getBoundArtifact());
-      } else {
-        Map<String, Object> ea = (Map<String, Object>) artifact;
-        ea.put(
-            "boundArtifact",
-            objectMapper.readValue(
-                objectMapper.writeValueAsString(
-                    findExpectedArtifactById(updatedExpectedArtifacts, (String) ea.get("id"))
-                        .getBoundArtifact()),
-                Map.class));
-      }
-    }
-  }
-
-  private ExpectedArtifact findExpectedArtifactById(
-      List<ExpectedArtifact> expectedArtifacts, String id) {
-    return expectedArtifacts.stream().filter(it -> id.equals(it.getId())).findFirst().get();
   }
 
   private List<Artifact> getPriorArtifacts(final Map<String, Object> pipeline) {
