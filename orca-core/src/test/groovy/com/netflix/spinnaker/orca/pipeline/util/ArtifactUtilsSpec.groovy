/*
 * Copyright 2018 Google, Inc.
 *
 * Licensed under the Apache License, Version 2.0 (the "License")
 * you may not use this file except in compliance with the License.
 * You may obtain a copy of the License at
 *
 *   http://www.apache.org/licenses/LICENSE-2.0
 *
 * Unless required by applicable law or agreed to in writing, software
 * distributed under the License is distributed on an "AS IS" BASIS,
 * WITHOUT WARRANTIES OR CONDITIONS OF ANY KIND, either express or implied.
 * See the License for the specific language governing permissions and
 * limitations under the License.
 *
 */

package com.netflix.spinnaker.orca.pipeline.util

import com.fasterxml.jackson.core.type.TypeReference
import com.fasterxml.jackson.databind.ObjectMapper
import com.netflix.spinnaker.kork.artifacts.model.Artifact
import com.netflix.spinnaker.kork.artifacts.model.ExpectedArtifact
import com.netflix.spinnaker.orca.ExecutionStatus
import com.netflix.spinnaker.orca.pipeline.model.DefaultTrigger
import com.netflix.spinnaker.orca.pipeline.persistence.ExecutionRepository
import rx.Observable
import spock.lang.Specification
import spock.lang.Unroll

import static com.netflix.spinnaker.orca.test.model.ExecutionBuilder.pipeline
import static com.netflix.spinnaker.orca.test.model.ExecutionBuilder.stage

class ArtifactUtilsSpec extends Specification {
  ObjectMapper objectMapper = new ObjectMapper()

  def pipelineId = "abc"

  def expectedExecutionCriteria = {
    def criteria = new ExecutionRepository.ExecutionCriteria()
    criteria.setPageSize(1)
    return criteria
  }()

  def executionRepository = Stub(ExecutionRepository) {
    // only a call to retrievePipelinesForPipelineConfigId() with these argument values is expected
    retrievePipelinesForPipelineConfigId(pipelineId, expectedExecutionCriteria) >> Observable.empty()
    // any other interaction is unexpected
    0 * _
  }

  def makeArtifactUtils() {
    return makeArtifactUtilsWithStub(executionRepository)
  }

  def makeArtifactUtilsWithStub(ExecutionRepository executionRepositoryStub) {
    return new ArtifactUtils(new ObjectMapper(), executionRepositoryStub,
      new ContextParameterProcessor())
  }

  def "should resolve expressions in stage-inlined artifacts"() {
    setup:
    def execution = pipeline {
      stage {
        name = "upstream stage"
        type = "stage1"
        refId = "1"
      }
    }

    execution.trigger = new DefaultTrigger('manual')
    execution.trigger.other['buildNumber'] = 100
    execution.trigger.artifacts.add(Artifact.builder().type('http/file').name('build/libs/my-jar-100.jar').build())

    when:
    def artifact = makeArtifactUtils().getBoundArtifactForStage(execution.stages[0], null, Artifact.builder()
      .type('http/file')
      .name('build/libs/my-jar-${trigger[\'buildNumber\']}.jar')
      .build())

    then:
    artifact.name == 'build/libs/my-jar-100.jar'
  }

  def "should find upstream artifacts in small pipeline"() {
    when:
    def desired = execution.getStages().find { it.name == "desired" }
    def artifactUtils = makeArtifactUtils()

    then:
    def artifacts = artifactUtils.getArtifacts(desired)
    artifacts.size == 3
    artifacts.find { it.type == "1" } != null
    artifacts.find { it.type == "2" } != null
    artifacts.find { it.type == "extra" } != null

    where:
    execution = pipeline {
      stage {
        name = "upstream stage"
        type = "stage1"
        refId = "1"
        outputs.artifacts = [Artifact.builder().type("1").build()]
      }
      stage {
        name = "upstream stage"
        type = "stage2"
        refId = "2"
        requisiteStageRefIds = ["1"]
        outputs.artifacts = [Artifact.builder().type("2").build(), Artifact.builder().type("extra").build()]
      }
      stage {
        name = "desired"
        requisiteStageRefIds = ["2"]
      }
    }
  }

  def "should find upstream artifacts only"() {
    when:
    def desired = execution.getStages().find { it.name == "desired" }
    def artifactUtils = makeArtifactUtils()

    then:
    def artifacts = artifactUtils.getArtifacts(desired)
    artifacts.size == 1
    artifacts.find { it.type == "1" } != null

    where:
    execution = pipeline {
      stage {
        name = "upstream stage"
        type = "stage1"
        refId = "1"
        outputs.artifacts = [Artifact.builder().type("1").build()]
      }
      stage {
        name = "upstream stage"
        type = "stage2"
        refId = "2"
        requisiteStageRefIds = ["1"]
        outputs.artifacts = [Artifact.builder().type("2").build()]
      }
      stage {
        name = "desired"
        requisiteStageRefIds = ["1"]
      }
    }
  }

  def "should find artifacts from trigger and upstream stages"() {
    when:
    def execution = pipeline {
      stage {
        name = "upstream stage"
        type = "stage1"
        refId = "1"
        outputs.artifacts = [Artifact.builder().type("1").build()]
      }
      stage {
        name = "desired"
        requisiteStageRefIds = ["1"]
      }
    }
    execution.trigger = new DefaultTrigger("webhook", null, "user", [:], [Artifact.builder().type("trigger").build()])

    def desired = execution.getStages().find { it.name == "desired" }
    def artifactUtils = makeArtifactUtils()

    then:
    def artifacts = artifactUtils.getArtifacts(desired)
    artifacts.size == 2
    artifacts.find { it.type == "1" } != null
    artifacts.find { it.type == "trigger" } != null
  }

  def "should find no artifacts"() {
    when:
    def execution = pipeline {
      stage {
        name = "upstream stage"
        type = "stage1"
        refId = "1"
      }
      stage {
        name = "desired"
        requisiteStageRefIds = ["1"]
      }
    }

    def desired = execution.getStages().find { it.name == "desired" }
    def artifactUtils = makeArtifactUtils()

    then:
    def artifacts = artifactUtils.getArtifacts(desired)
    artifacts.size == 0
  }

  def "should find a bound artifact from upstream stages"() {
    when:
    def execution = pipeline {
      stage {
        name = "upstream stage"
        type = "stage1"
        refId = "1"
        outputs.resolvedExpectedArtifacts = [
          ExpectedArtifact.builder().id("1").boundArtifact(Artifact.builder().type("correct").build()).build(),
          ExpectedArtifact.builder().id("2").boundArtifact(Artifact.builder().type("incorrect").build()).build()
        ]
      }
      stage {
        name = "desired"
        type = "stage3"
        refId = "3"
        requisiteStageRefIds = ["1"]
      }
    }

    def desired = execution.getStages().find { it.name == "desired" }
    def artifactUtils = makeArtifactUtils()

    then:
    def artifact = artifactUtils.getBoundArtifactForId(desired, "1")
    artifact != null
    artifact.type == "correct"
  }

  def "should find a bound artifact from a trigger"() {
    given:
    def correctArtifact = Artifact.builder().type("correct").build()
    def incorrectArtifact = Artifact.builder().type("incorrect").build()

    when:
    def execution = pipeline {
      stage {
        name = "upstream stage"
        type = "stage1"
        refId = "1"
        outputs.resolvedExpectedArtifacts = [
          ExpectedArtifact.builder().id("2").boundArtifact(incorrectArtifact).build()
        ]
      }
      stage {
        name = "desired"
        type = "stage3"
        refId = "3"
        requisiteStageRefIds = ["1"]
      }
    }
    execution.trigger = new DefaultTrigger("webhook")
    execution.trigger.resolvedExpectedArtifacts = [ExpectedArtifact.builder().id("1").boundArtifact(correctArtifact).build()]

    def desired = execution.getStages().find { it.name == "desired" }
    def artifactUtils = makeArtifactUtils()

    then:
    def artifact = artifactUtils.getBoundArtifactForId(desired, "1")
    artifact != null
    artifact.type == "correct"
  }

  def "should find all artifacts from an execution, in reverse order"() {
    when:
    def execution = pipeline {
      stage {
        refId = "1"
        outputs.artifacts = [Artifact.builder().type("1").build()]
      }
      stage {
        refId = "2"
        requisiteStageRefIds = ["1"]
        outputs.artifacts = [Artifact.builder().type("2").build()]
      }
      stage {
        // This stage does not emit an artifact
        requisiteStageRefIds = ["2"]
      }
    }
    execution.trigger = new DefaultTrigger("webhook", null, "user", [:], [Artifact.builder().type("trigger").build()])

    def artifactUtils = makeArtifactUtils()

    then:
    def artifacts = artifactUtils.getAllArtifacts(execution)
    artifacts.size == 3
    artifacts*.type == ["2", "1", "trigger"]
  }

  def "should find artifacts from a specific pipeline"() {
    when:
    def execution = pipeline {
      id: pipelineId
      status: ExecutionStatus.SUCCEEDED
      stage {
        refId = "1"
        outputs.artifacts = [Artifact.builder().type("1").build()]
      }
      stage {
        refId = "2"
        requisiteStageRefIds = ["1"]
        outputs.artifacts = [Artifact.builder().type("2").build()]
      }
      stage {
        // This stage does not emit an artifacts
        requisiteStageRefIds = ["2"]
      }
    }
    execution.trigger = new DefaultTrigger("webhook", null, "user", [:], [Artifact.builder().type("trigger").build()])

    def executionCriteria = new ExecutionRepository.ExecutionCriteria()
    executionCriteria.setStatuses(ExecutionStatus.SUCCEEDED)

    def executionTerminalCriteria = new ExecutionRepository.ExecutionCriteria()
    executionTerminalCriteria.setStatuses(ExecutionStatus.TERMINAL)

    def executionRepositoryStub = Stub(ExecutionRepository) {
      // only a call to retrievePipelinesForPipelineConfigId() with these argument values is expected
      retrievePipelinesForPipelineConfigId(pipelineId, executionCriteria) >> Observable.just(execution)
      retrievePipelinesForPipelineConfigId(pipelineId, executionTerminalCriteria) >> Observable.empty()
      // any other interaction is unexpected
      0 * _
    }

    def artifactUtils = makeArtifactUtilsWithStub(executionRepositoryStub)

    then:
    def artifacts = artifactUtils.getArtifactsForPipelineId(pipelineId, executionCriteria)
    artifacts.size == 3
    artifacts*.type == ["2", "1", "trigger"]

    def emptyArtifacts = artifactUtils.getArtifactsForPipelineId(pipelineId, executionTerminalCriteria)
    emptyArtifacts == []
  }

  def "should find artifacts without a specific stage ref"() {
    when:
    def execution = pipeline {
      id: pipelineId
      stage {
        refId = "1"
        outputs.artifacts = [Artifact.builder().type("1").build()]
      }
      stage {
        refId = "2"
        requisiteStageRefIds = ["1"]
        outputs.artifacts = [Artifact.builder().type("2").build()]
      }
      stage {
        // This stage does not emit an artifacts
        requisiteStageRefIds = ["2"]
      }
    }
    execution.trigger = new DefaultTrigger("webhook", null, "user", [:], [Artifact.builder().type("trigger").build()])

    def executionRepositoryStub = Stub(ExecutionRepository) {
      // only a call to retrievePipelinesForPipelineConfigId() with these argument values is expected
      retrievePipelinesForPipelineConfigId(pipelineId, expectedExecutionCriteria) >> Observable.just(execution)
      // any other interaction is unexpected
      0 * _
    }

    def artifactUtils = makeArtifactUtilsWithStub(executionRepositoryStub)

    then:
    def artifacts = artifactUtils.getArtifactsForPipelineIdWithoutStageRef(pipelineId, "2", expectedExecutionCriteria)
    artifacts.size == 2
    artifacts*.type == ["1", "trigger"]
  }

<<<<<<< HEAD
  @Unroll
  def "should resolve expected artifacts from pipeline for default #defaultArtifact, available #available, and prior #prior"() {
    given:
    def matchArtifact = Artifact.builder().type("docker/.*").build()
    when:
    def artifactUtils = makeArtifactUtils()
    def expectedArtifact = ExpectedArtifact.builder()
      .matchArtifact(matchArtifact)
      .defaultArtifact(defaultArtifact)
      .useDefaultArtifact(defaultArtifact != null)
      .usePriorArtifact(usePriorArtifact)
      .build()
    def bound = artifactUtils.resolveExpectedArtifacts([expectedArtifact], available, prior, true)

    then:
    bound.size() == expectedBound.size()
    bound.findAll({ a -> expectedBound.contains(a) }).size() == bound.size()

    where:
    defaultArtifact                                 | usePriorArtifact | available                                         | prior                                             || expectedBound
    null                                            | false            | [Artifact.builder().type("docker/image").build()] | null                                              || [Artifact.builder().type("docker/image").build()]
    Artifact.builder().type("google/image").build() | false            | [Artifact.builder().type("bad").build()]          | null                                              || [Artifact.builder().type("google/image").build()]
    null                                            | true             | [Artifact.builder().type("bad").build()]          | [Artifact.builder().type("docker/image").build()] || [Artifact.builder().type("docker/image").build()]
  }

  def "can resolve both a prior artifact and a default artifact from the same pipeline"() {
    given:
    def dockerArtifact = Artifact.builder().type("docker/image").build()
    def gceImage = Artifact.builder().type("google/image").build()
    def expectedArtifacts = [
      ExpectedArtifact.builder()
        .matchArtifact(Artifact.builder().type("google/.*").build())
        .usePriorArtifact(true)
        .build(),
      ExpectedArtifact.builder()
        .matchArtifact(Artifact.builder().type("docker/.*").build())
        .useDefaultArtifact(true)
        .defaultArtifact(dockerArtifact)
        .build()
    ]
    def availableArtifacts = [
      Artifact.builder().type("bad").build(),
      Artifact.builder().type("more bad").build()
    ]
    def priorArtifacts = [
      gceImage
    ]
    def expectedBound = [
      dockerArtifact,
      gceImage
    ]

    when:
    def artifactUtils = makeArtifactUtils()
    def bound = artifactUtils.resolveExpectedArtifacts(expectedArtifacts, availableArtifacts, priorArtifacts, true)

    then:
    bound.size() == expectedBound.size()
    bound.findAll({ a -> expectedBound.contains(a) }).size() == bound.size()
  }

  def "resolveArtifacts sets the bound artifact on an expected artifact when the expectedArtifact is ExpectedArtifact"() {
=======
  def "resolveArtifacts sets the bound artifact on an expected artifact"() {
>>>>>>> 20eb376d
    given:
    def matchArtifact = Artifact.builder().type("docker/.*").build()
    def expectedArtifact = ExpectedArtifact.builder().matchArtifact(matchArtifact).id("id1").build()
    def receivedArtifact = Artifact.builder().name("my-artifact").type("docker/image").build()
    def pipeline = [
      id: "abc",
      trigger: [:],
      expectedArtifacts: [expectedArtifact],
      receivedArtifacts: [receivedArtifact],
    ]
    def artifactUtils = makeArtifactUtils()

    when:
    artifactUtils.resolveArtifacts(pipeline)
    List<ExpectedArtifact> resolvedArtifacts = objectMapper.convertValue(
      pipeline.trigger.resolvedExpectedArtifacts,
      new TypeReference<List<ExpectedArtifact>>() {})

    then:
    resolvedArtifacts.size() == 1
    resolvedArtifacts.get(0).getBoundArtifact() == receivedArtifact
  }

  def "resolveArtifacts sets the bound artifact on an expected artifact when the expectedArtifact is Map<String, Object>"() {
    given:
    def matchArtifact = Artifact.builder().type("docker/.*").build()
    def expectedArtifact = toMap(ExpectedArtifact.builder().matchArtifact(matchArtifact).id("id1").build())
    def receivedArtifact = toMap(Artifact.builder().name("my-artifact").type("docker/image").build())
    def pipeline = [
            id: "abc",
            trigger: [:],
            expectedArtifacts: [expectedArtifact],
            receivedArtifacts: [receivedArtifact],
    ]
    def artifactUtils = makeArtifactUtils()

    when:
    artifactUtils.resolveArtifacts(pipeline)

    then:
    pipeline.expectedArtifacts.size() == 1
    pipeline.expectedArtifacts[0].boundArtifact == receivedArtifact
  }

  def "resolveArtifacts adds received artifacts to the trigger, skipping duplicates"() {
    given:
    def matchArtifact = Artifact.builder().name("my-pipeline-artifact").type("docker/.*").build()
    def expectedArtifact = ExpectedArtifact.builder().matchArtifact(matchArtifact).id("id1").build()
    def receivedArtifact = Artifact.builder().name("my-pipeline-artifact").type("docker/image").build()
    def triggerArtifact = Artifact.builder().name("my-trigger-artifact").type("docker/image").build()
    def bothArtifact = Artifact.builder().name("my-both-artifact").type("docker/image").build()
    def pipeline = [
      id: "abc",
      trigger: [
          artifacts: [triggerArtifact, bothArtifact]
      ],
      expectedArtifacts: [expectedArtifact],
      receivedArtifacts: [receivedArtifact, bothArtifact],
    ]
    def artifactUtils = makeArtifactUtils()

    when:
    artifactUtils.resolveArtifacts(pipeline)

    then:
    List<Artifact> triggerArtifacts = extractTriggerArtifacts(pipeline.trigger)
    triggerArtifacts.size() == 3
    triggerArtifacts == [receivedArtifact, bothArtifact, triggerArtifact]
  }

  def "resolveArtifacts is idempotent"() {
    given:
    def matchArtifact = Artifact.builder().name("my-pipeline-artifact").type("docker/.*").build()
    def expectedArtifact = ExpectedArtifact.builder().matchArtifact(matchArtifact).id("id1").build()
    def receivedArtifact = Artifact.builder().name("my-pipeline-artifact").type("docker/image").build()
    def triggerArtifact = Artifact.builder().name("my-trigger-artifact").type("docker/image").build()
    def bothArtifact = Artifact.builder().name("my-both-artifact").type("docker/image").build()
    def pipeline = [
      id: "abc",
      trigger: [
        artifacts: [triggerArtifact, bothArtifact]
      ],
      expectedArtifacts: [expectedArtifact],
      receivedArtifacts: [receivedArtifact, bothArtifact],
    ]
    def artifactUtils = makeArtifactUtils()

    when:
    artifactUtils.resolveArtifacts(pipeline)
    List<Artifact> initialArtifacts = extractTriggerArtifacts(pipeline.trigger)
    artifactUtils.resolveArtifacts(pipeline)
    List<Artifact> finalArtifacts = extractTriggerArtifacts(pipeline.trigger)

    then:
    initialArtifacts == finalArtifacts
  }

  private List<Artifact> extractTriggerArtifacts(Map<String, Object> trigger) {
    return objectMapper.convertValue(trigger.artifacts, new TypeReference<List<Artifact>>(){});
  }

  private Map<String, Object> toMap(Object value) {
    return objectMapper.convertValue(value, Map.class)
  }
}<|MERGE_RESOLUTION|>--- conflicted
+++ resolved
@@ -367,75 +367,10 @@
     artifacts*.type == ["1", "trigger"]
   }
 
-<<<<<<< HEAD
-  @Unroll
-  def "should resolve expected artifacts from pipeline for default #defaultArtifact, available #available, and prior #prior"() {
+  def "resolveArtifacts sets the bound artifact on an expected artifact"() {
     given:
     def matchArtifact = Artifact.builder().type("docker/.*").build()
-    when:
-    def artifactUtils = makeArtifactUtils()
-    def expectedArtifact = ExpectedArtifact.builder()
-      .matchArtifact(matchArtifact)
-      .defaultArtifact(defaultArtifact)
-      .useDefaultArtifact(defaultArtifact != null)
-      .usePriorArtifact(usePriorArtifact)
-      .build()
-    def bound = artifactUtils.resolveExpectedArtifacts([expectedArtifact], available, prior, true)
-
-    then:
-    bound.size() == expectedBound.size()
-    bound.findAll({ a -> expectedBound.contains(a) }).size() == bound.size()
-
-    where:
-    defaultArtifact                                 | usePriorArtifact | available                                         | prior                                             || expectedBound
-    null                                            | false            | [Artifact.builder().type("docker/image").build()] | null                                              || [Artifact.builder().type("docker/image").build()]
-    Artifact.builder().type("google/image").build() | false            | [Artifact.builder().type("bad").build()]          | null                                              || [Artifact.builder().type("google/image").build()]
-    null                                            | true             | [Artifact.builder().type("bad").build()]          | [Artifact.builder().type("docker/image").build()] || [Artifact.builder().type("docker/image").build()]
-  }
-
-  def "can resolve both a prior artifact and a default artifact from the same pipeline"() {
-    given:
-    def dockerArtifact = Artifact.builder().type("docker/image").build()
-    def gceImage = Artifact.builder().type("google/image").build()
-    def expectedArtifacts = [
-      ExpectedArtifact.builder()
-        .matchArtifact(Artifact.builder().type("google/.*").build())
-        .usePriorArtifact(true)
-        .build(),
-      ExpectedArtifact.builder()
-        .matchArtifact(Artifact.builder().type("docker/.*").build())
-        .useDefaultArtifact(true)
-        .defaultArtifact(dockerArtifact)
-        .build()
-    ]
-    def availableArtifacts = [
-      Artifact.builder().type("bad").build(),
-      Artifact.builder().type("more bad").build()
-    ]
-    def priorArtifacts = [
-      gceImage
-    ]
-    def expectedBound = [
-      dockerArtifact,
-      gceImage
-    ]
-
-    when:
-    def artifactUtils = makeArtifactUtils()
-    def bound = artifactUtils.resolveExpectedArtifacts(expectedArtifacts, availableArtifacts, priorArtifacts, true)
-
-    then:
-    bound.size() == expectedBound.size()
-    bound.findAll({ a -> expectedBound.contains(a) }).size() == bound.size()
-  }
-
-  def "resolveArtifacts sets the bound artifact on an expected artifact when the expectedArtifact is ExpectedArtifact"() {
-=======
-  def "resolveArtifacts sets the bound artifact on an expected artifact"() {
->>>>>>> 20eb376d
-    given:
-    def matchArtifact = Artifact.builder().type("docker/.*").build()
-    def expectedArtifact = ExpectedArtifact.builder().matchArtifact(matchArtifact).id("id1").build()
+    def expectedArtifact = ExpectedArtifact.builder().matchArtifact(matchArtifact).build()
     def receivedArtifact = Artifact.builder().name("my-artifact").type("docker/image").build()
     def pipeline = [
       id: "abc",
@@ -456,31 +391,10 @@
     resolvedArtifacts.get(0).getBoundArtifact() == receivedArtifact
   }
 
-  def "resolveArtifacts sets the bound artifact on an expected artifact when the expectedArtifact is Map<String, Object>"() {
-    given:
-    def matchArtifact = Artifact.builder().type("docker/.*").build()
-    def expectedArtifact = toMap(ExpectedArtifact.builder().matchArtifact(matchArtifact).id("id1").build())
-    def receivedArtifact = toMap(Artifact.builder().name("my-artifact").type("docker/image").build())
-    def pipeline = [
-            id: "abc",
-            trigger: [:],
-            expectedArtifacts: [expectedArtifact],
-            receivedArtifacts: [receivedArtifact],
-    ]
-    def artifactUtils = makeArtifactUtils()
-
-    when:
-    artifactUtils.resolveArtifacts(pipeline)
-
-    then:
-    pipeline.expectedArtifacts.size() == 1
-    pipeline.expectedArtifacts[0].boundArtifact == receivedArtifact
-  }
-
   def "resolveArtifacts adds received artifacts to the trigger, skipping duplicates"() {
     given:
     def matchArtifact = Artifact.builder().name("my-pipeline-artifact").type("docker/.*").build()
-    def expectedArtifact = ExpectedArtifact.builder().matchArtifact(matchArtifact).id("id1").build()
+    def expectedArtifact = ExpectedArtifact.builder().matchArtifact(matchArtifact).build()
     def receivedArtifact = Artifact.builder().name("my-pipeline-artifact").type("docker/image").build()
     def triggerArtifact = Artifact.builder().name("my-trigger-artifact").type("docker/image").build()
     def bothArtifact = Artifact.builder().name("my-both-artifact").type("docker/image").build()
@@ -506,7 +420,7 @@
   def "resolveArtifacts is idempotent"() {
     given:
     def matchArtifact = Artifact.builder().name("my-pipeline-artifact").type("docker/.*").build()
-    def expectedArtifact = ExpectedArtifact.builder().matchArtifact(matchArtifact).id("id1").build()
+    def expectedArtifact = ExpectedArtifact.builder().matchArtifact(matchArtifact).build()
     def receivedArtifact = Artifact.builder().name("my-pipeline-artifact").type("docker/image").build()
     def triggerArtifact = Artifact.builder().name("my-trigger-artifact").type("docker/image").build()
     def bothArtifact = Artifact.builder().name("my-both-artifact").type("docker/image").build()
@@ -533,8 +447,4 @@
   private List<Artifact> extractTriggerArtifacts(Map<String, Object> trigger) {
     return objectMapper.convertValue(trigger.artifacts, new TypeReference<List<Artifact>>(){});
   }
-
-  private Map<String, Object> toMap(Object value) {
-    return objectMapper.convertValue(value, Map.class)
-  }
 }