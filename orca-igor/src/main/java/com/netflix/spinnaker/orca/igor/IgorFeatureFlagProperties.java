/*
 * Copyright 2022 Armory, Inc.
 *
 * Licensed under the Apache License, Version 2.0 (the "License");
 * you may not use this file except in compliance with the License.
 * You may obtain a copy of the License at
 *
 *   http://www.apache.org/licenses/LICENSE-2.0
 *
 * Unless required by applicable law or agreed to in writing, software
 * distributed under the License is distributed on an "AS IS" BASIS,
 * WITHOUT WARRANTIES OR CONDITIONS OF ANY KIND, either express or implied.
 * See the License for the specific language governing permissions and
 * limitations under the License.
 */

package com.netflix.spinnaker.orca.igor;

import lombok.Getter;
import lombok.Setter;
import org.springframework.boot.context.properties.ConfigurationProperties;

@Getter
@Setter
@ConfigurationProperties(prefix = "feature.igor")
public class IgorFeatureFlagProperties {
<<<<<<< HEAD
  private boolean jobNameAsQueryParameter = false;
=======
  private boolean jobNameAsQueryParameter = true;

  public boolean isJobNameAsQueryParameter() {
    return jobNameAsQueryParameter;
  }

  public void setJobNameAsQueryParameter(boolean jobNameAsQueryParameter) {
    this.jobNameAsQueryParameter = jobNameAsQueryParameter;
  }
>>>>>>> 50096133
}<|MERGE_RESOLUTION|>--- conflicted
+++ resolved
@@ -24,17 +24,5 @@
 @Setter
 @ConfigurationProperties(prefix = "feature.igor")
 public class IgorFeatureFlagProperties {
-<<<<<<< HEAD
-  private boolean jobNameAsQueryParameter = false;
-=======
   private boolean jobNameAsQueryParameter = true;
-
-  public boolean isJobNameAsQueryParameter() {
-    return jobNameAsQueryParameter;
-  }
-
-  public void setJobNameAsQueryParameter(boolean jobNameAsQueryParameter) {
-    this.jobNameAsQueryParameter = jobNameAsQueryParameter;
-  }
->>>>>>> 50096133
 }