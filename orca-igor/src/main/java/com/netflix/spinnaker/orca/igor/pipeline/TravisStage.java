/*
 * Copyright 2017 Netflix, Inc.
 *
 * Licensed under the Apache License, Version 2.0 (the "License");
 * you may not use this file except in compliance with the License.
 * You may obtain a copy of the License at
 *
 *     http://www.apache.org/licenses/LICENSE-2.0
 *
 * Unless required by applicable law or agreed to in writing, software
 * distributed under the License is distributed on an "AS IS" BASIS,
 * WITHOUT WARRANTIES OR CONDITIONS OF ANY KIND, either express or implied.
 * See the License for the specific language governing permissions and
 * limitations under the License.
 */
package com.netflix.spinnaker.orca.igor.pipeline;

import com.netflix.spinnaker.orca.api.pipeline.graph.TaskNode;
<<<<<<< HEAD
import com.netflix.spinnaker.orca.api.pipeline.models.StageExecution;
import com.netflix.spinnaker.orca.igor.tasks.StopJenkinsJobTask;
=======
import com.netflix.spinnaker.orca.api.pipeline.models.PipelineExecution;
import com.netflix.spinnaker.orca.api.pipeline.models.StageExecution;
import com.netflix.spinnaker.orca.igor.tasks.StopJenkinsJobTask;
import java.util.Map;
>>>>>>> 77a14872
import javax.annotation.Nonnull;
import org.springframework.stereotype.Component;

@Component
public class TravisStage extends CIStage {
  public TravisStage(StopJenkinsJobTask stopJenkinsJobTask) {
    super(stopJenkinsJobTask);
  }

  @Override
<<<<<<< HEAD
  public void taskGraph(@Nonnull StageExecution stage, @Nonnull TaskNode.Builder builder) {
    stage.getContext().putIfAbsent("propertyFile", "travis");
    super.taskGraph(stage, builder);
  }
=======
  @SuppressWarnings("unchecked")
  public void taskGraph(@Nonnull StageExecution stage, @Nonnull TaskNode.Builder builder) {
    Map<String, String> parameters = (Map<String, String>) stage.getContext().get("parameters");
    parameters.putIfAbsent("travis.buildMessage", createBuildMessage(stage));
    stage.getContext().put("parameters", parameters);
    super.taskGraph(stage, builder);
  }

  private String createBuildMessage(StageExecution stage) {
    PipelineExecution execution = stage.getExecution();
    return String.format(
        "Application: '%s', pipeline: '%s', execution: '%s'",
        execution.getApplication(), execution.getName(), execution.getId());
  }
>>>>>>> 77a14872
}<|MERGE_RESOLUTION|>--- conflicted
+++ resolved
@@ -16,15 +16,10 @@
 package com.netflix.spinnaker.orca.igor.pipeline;
 
 import com.netflix.spinnaker.orca.api.pipeline.graph.TaskNode;
-<<<<<<< HEAD
-import com.netflix.spinnaker.orca.api.pipeline.models.StageExecution;
-import com.netflix.spinnaker.orca.igor.tasks.StopJenkinsJobTask;
-=======
 import com.netflix.spinnaker.orca.api.pipeline.models.PipelineExecution;
 import com.netflix.spinnaker.orca.api.pipeline.models.StageExecution;
 import com.netflix.spinnaker.orca.igor.tasks.StopJenkinsJobTask;
 import java.util.Map;
->>>>>>> 77a14872
 import javax.annotation.Nonnull;
 import org.springframework.stereotype.Component;
 
@@ -35,17 +30,12 @@
   }
 
   @Override
-<<<<<<< HEAD
-  public void taskGraph(@Nonnull StageExecution stage, @Nonnull TaskNode.Builder builder) {
-    stage.getContext().putIfAbsent("propertyFile", "travis");
-    super.taskGraph(stage, builder);
-  }
-=======
   @SuppressWarnings("unchecked")
   public void taskGraph(@Nonnull StageExecution stage, @Nonnull TaskNode.Builder builder) {
     Map<String, String> parameters = (Map<String, String>) stage.getContext().get("parameters");
     parameters.putIfAbsent("travis.buildMessage", createBuildMessage(stage));
     stage.getContext().put("parameters", parameters);
+    stage.getContext().putIfAbsent("propertyFile", "travis");
     super.taskGraph(stage, builder);
   }
 
@@ -55,5 +45,4 @@
         "Application: '%s', pipeline: '%s', execution: '%s'",
         execution.getApplication(), execution.getName(), execution.getId());
   }
->>>>>>> 77a14872
 }